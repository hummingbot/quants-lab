--- conflicted
+++ resolved
@@ -1,64 +1,32 @@
-<<<<<<< HEAD
-version: "3"
-services:
-  timescaledb:
-    container_name: timescaledb
-    image: timescale/timescaledb:latest-pg14
-    environment:
-      - POSTGRES_USER={POSTGRES_USER}
-      - POSTGRES_PASSWORD={POSTGRES_PASSWORD}
-      - POSTGRES_DB={POSTGRES_DB}
-    volumes:
-      - timescale-data:/var/lib/postgresql/data
-    ports:
-      - "5432:5432"
-  optunadb:
-    container_name: optunadb
-    image: postgres:latest
-    environment:
-      - POSTGRES_USER={POSTGRES_USER}
-      - POSTGRES_PASSWORD={POSTGRES_PASSWORD}
-      - POSTGRES_DB={POSTGRES_DB}
-    volumes:
-      - optuna-data:/var/lib/postgresql/data
-    ports:
-      - "5433:5432"
-volumes:
-  timescale-data:
-    driver: local
-  optuna-data:
-    driver: local
-=======
-services:
-  mongodb:
-    image: mongo:latest
-    container_name: mongodb
-    environment:
-      MONGO_INITDB_ROOT_USERNAME: admin
-      MONGO_INITDB_ROOT_PASSWORD: admin
-      MONGO_INITDB_DATABASE: quants_lab
-    ports:
-      - "27017:27017"
-    volumes:
-      - mongodb_data_ql:/data/db
-    restart: unless-stopped
-
-  mongo-express:
-    image: mongo-express:latest
-    container_name: mongo-express
-    environment:
-      ME_CONFIG_MONGODB_SERVER: mongodb
-      ME_CONFIG_MONGODB_PORT: 27017
-      ME_CONFIG_MONGODB_ADMINUSERNAME: admin
-      ME_CONFIG_MONGODB_ADMINPASSWORD: admin
-      ME_CONFIG_BASICAUTH_USERNAME: admin
-      ME_CONFIG_BASICAUTH_PASSWORD: changeme
-    ports:
-      - "28081:8081"
-    depends_on:
-      - mongodb
-    restart: unless-stopped
-
-volumes:
-  mongodb_data_ql:
->>>>>>> 3ea4e095
+services:
+  mongodb:
+    image: mongo:latest
+    container_name: mongodb
+    environment:
+      MONGO_INITDB_ROOT_USERNAME: admin
+      MONGO_INITDB_ROOT_PASSWORD: admin
+      MONGO_INITDB_DATABASE: quants_lab
+    ports:
+      - "27017:27017"
+    volumes:
+      - mongodb_data_ql:/data/db
+    restart: unless-stopped
+
+  mongo-express:
+    image: mongo-express:latest
+    container_name: mongo-express
+    environment:
+      ME_CONFIG_MONGODB_SERVER: mongodb
+      ME_CONFIG_MONGODB_PORT: 27017
+      ME_CONFIG_MONGODB_ADMINUSERNAME: admin
+      ME_CONFIG_MONGODB_ADMINPASSWORD: admin
+      ME_CONFIG_BASICAUTH_USERNAME: admin
+      ME_CONFIG_BASICAUTH_PASSWORD: changeme
+    ports:
+      - "28081:8081"
+    depends_on:
+      - mongodb
+    restart: unless-stopped
+
+volumes:
+  mongodb_data_ql: