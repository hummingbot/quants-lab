--- conflicted
+++ resolved
@@ -1,106 +1,80 @@
-<<<<<<< HEAD
-[build-system]
-requires = ["setuptools>=42", "wheel"]
-build-backend = "setuptools.build_meta"
-
-[tool.black]
-line-length = 130
-target-version = ["py38"]
-
-[tool.isort]
-line_length = 130
-profile = "black"
-multi_line_output = 3
-include_trailing_comma = true
-use_parentheses = true
-ensure_newline_before_comments = true
-combine_as_imports = true
-
-[tool.pre-commit]
-repos = [
-    { repo = "https://github.com/pre-commit/pre-commit-hooks", rev = "v3.4.0", hooks = [{ id = "check-yaml" }, { id = "end-of-file-fixer" }] },
-    { repo = "https://github.com/psf/black", rev = "21.6b0", hooks = [{ id = "black" }] },
-    { repo = "https://github.com/pre-commit/mirrors-isort", rev = "v5.9.3", hooks = [{ id = "isort" }] }
-]
-=======
-[build-system]
-requires = ["setuptools>=68.0", "wheel"]
-build-backend = "setuptools.build_meta"
-
-[project]
-name = "quants-lab"
-version = "2.0.0"
-description = "Quantitative research framework for Hummingbot trading strategies"
-readme = "README.md"
-requires-python = ">=3.12"
-authors = [
-    {name = "QuantsLab Team", email = "team@quantslab.io"},
-]
-classifiers = [
-    "Development Status :: 4 - Beta",
-    "Intended Audience :: Financial and Insurance Industry",
-    "Programming Language :: Python :: 3.12",
-]
-dependencies = [
-    "hummingbot",
-    "pycoingecko",
-    "geckoterminal-py==0.2.5",
-    "glom",
-    "defillama",
-    "statsmodels",
-    "numpy",
-    "pandas",
-    "plotly",
-    "scikit-learn",
-    "pydantic",
-    "pyyaml",
-    "optuna",
-    "optuna-dashboard",
-    "streamlit",
-    "python-dotenv",
-    "asyncpg",
-    "psycopg2-binary",
-    "pyarrow",
-    "motor>=3.3.2",
-    "fastapi",
-    "uvicorn[standard]",
-    "croniter",
-    "pytz",
-    "sqlalchemy",
-]
-
-[project.optional-dependencies]
-dev = [
-    "pre-commit",
-    "isort",
-    "flake8",
-    "jupyter",
-]
-
-[project.scripts]
-quants-lab = "cli:main"
-
-[tool.setuptools.packages.find]
-where = ["."]
-include = ["core*", "app*"]
-
-[tool.black]
-line-length = 130
-target-version = ["py312"]
-
-[tool.isort]
-line_length = 130
-profile = "black"
-multi_line_output = 3
-include_trailing_comma = true
-use_parentheses = true
-ensure_newline_before_comments = true
-combine_as_imports = true
-
-[tool.pre-commit]
-repos = [
-    { repo = "https://github.com/pre-commit/pre-commit-hooks", rev = "v3.4.0", hooks = [{ id = "check-yaml" }, { id = "end-of-file-fixer" }] },
-    { repo = "https://github.com/psf/black", rev = "21.6b0", hooks = [{ id = "black" }] },
-    { repo = "https://github.com/pre-commit/mirrors-isort", rev = "v5.9.3", hooks = [{ id = "isort" }] }
-]
->>>>>>> 3ea4e095
+[build-system]
+requires = ["setuptools>=68.0", "wheel"]
+build-backend = "setuptools.build_meta"
+
+[project]
+name = "quants-lab"
+version = "2.0.0"
+description = "Quantitative research framework for Hummingbot trading strategies"
+readme = "README.md"
+requires-python = ">=3.12"
+authors = [
+    {name = "QuantsLab Team", email = "team@quantslab.io"},
+]
+classifiers = [
+    "Development Status :: 4 - Beta",
+    "Intended Audience :: Financial and Insurance Industry",
+    "Programming Language :: Python :: 3.12",
+]
+dependencies = [
+    "hummingbot",
+    "pycoingecko",
+    "geckoterminal-py==0.2.5",
+    "glom",
+    "defillama",
+    "statsmodels",
+    "numpy",
+    "pandas",
+    "plotly",
+    "scikit-learn",
+    "pydantic",
+    "pyyaml",
+    "optuna",
+    "optuna-dashboard",
+    "streamlit",
+    "python-dotenv",
+    "asyncpg",
+    "psycopg2-binary",
+    "pyarrow",
+    "motor>=3.3.2",
+    "fastapi",
+    "uvicorn[standard]",
+    "croniter",
+    "pytz",
+    "sqlalchemy",
+]
+
+[project.optional-dependencies]
+dev = [
+    "pre-commit",
+    "isort",
+    "flake8",
+    "jupyter",
+]
+
+[project.scripts]
+quants-lab = "cli:main"
+
+[tool.setuptools.packages.find]
+where = ["."]
+include = ["core*", "app*"]
+
+[tool.black]
+line-length = 130
+target-version = ["py312"]
+
+[tool.isort]
+line_length = 130
+profile = "black"
+multi_line_output = 3
+include_trailing_comma = true
+use_parentheses = true
+ensure_newline_before_comments = true
+combine_as_imports = true
+
+[tool.pre-commit]
+repos = [
+    { repo = "https://github.com/pre-commit/pre-commit-hooks", rev = "v3.4.0", hooks = [{ id = "check-yaml" }, { id = "end-of-file-fixer" }] },
+    { repo = "https://github.com/psf/black", rev = "21.6b0", hooks = [{ id = "black" }] },
+    { repo = "https://github.com/pre-commit/mirrors-isort", rev = "v5.9.3", hooks = [{ id = "isort" }] }
+]