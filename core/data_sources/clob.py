import asyncio
import logging
import os
import time
from typing import Dict, List, Optional, Tuple, Any
from datetime import datetime, timedelta

import pandas as pd
from hummingbot.client.config.config_helpers import get_connector_class
from hummingbot.client.settings import AllConnectorSettings, ConnectorType
from hummingbot.data_feed.candles_feed.candles_factory import CandlesFactory
from hummingbot.data_feed.candles_feed.data_types import CandlesConfig, HistoricalCandlesConfig

from core.data_sources.market_feeds.market_feeds_manager import MarketFeedsManager
from core.data_structures.candles import Candles
from core.data_structures.trading_rules import TradingRules
from core.data_paths import data_paths

# Set up logging
logging.basicConfig(level=logging.INFO)
logger = logging.getLogger(__name__)

INTERVAL_MAPPING = {
    '1s': 's',  # seconds
    '1m': 'T',  # minutes
    '3m': '3T',
    '5m': '5T',
    '15m': '15T',
    '30m': '30T',
    '1h': 'H',  # hours
    '2h': '2H',
    '4h': '4H',
    '6h': '6H',
    '12h': '12H',
    '1d': 'D',  # days
    '3d': '3D',
    '1w': 'W'  # weeks
}


class CLOBDataSource:
    CONNECTOR_TYPES = [ConnectorType.CLOB_SPOT, ConnectorType.CLOB_PERP, ConnectorType.Exchange, ConnectorType.Derivative]
    EXCLUDED_CONNECTORS = ["vega_perpetual", "hyperliquid_perpetual", "dydx_perpetual", "cube", "ndax",
                           "polkadex", "coinbase_advanced_trade", "kraken", "dydx_v4_perpetual", "hitbtc",
                           "hyperliquid", "dexalot", "vertex"]

    def __init__(self):
        logger.info("Initializing ClobDataSource")
        self.candles_factory = CandlesFactory()
        
        # Initialize market feeds manager (lazy loading of feeds)
        self.market_feeds_manager = MarketFeedsManager()
        
        # Cache for loaded feeds (lazy loading)
        self._trades_feeds_cache = {}
        self._oi_feeds_cache = {}
        
        self.conn_settings = AllConnectorSettings.get_connector_settings()
        self.connectors = {name: self.get_connector(name) for name, settings in self.conn_settings.items()
                           if settings.type in self.CONNECTOR_TYPES and name not in self.EXCLUDED_CONNECTORS and
                           "testnet" not in name}
        self._candles_cache: Dict[Tuple[str, str, str], pd.DataFrame] = {}
        self._oi_cache: Dict[Tuple[str, str, str], pd.DataFrame] = {}
        
    def _get_trades_feed(self, connector_name: str):
        """Lazy-load trades feed for a specific connector."""
        if connector_name in self._trades_feeds_cache:
            return self._trades_feeds_cache[connector_name]
        
        # Map CLOB connector name to market feeds name
        market_feed_name = self._reverse_map_connector_name(connector_name)
        
        available_feeds = self.market_feeds_manager.available_feeds
        if market_feed_name not in available_feeds or "trades_feed" not in available_feeds[market_feed_name]:
            raise ValueError(f"No trades feed available for {connector_name}")
        
        try:
            trades_feed = self.market_feeds_manager.get_feed(
                connector_name=market_feed_name,
                feed_type="trades_feed"
            )
            self._trades_feeds_cache[connector_name] = trades_feed
            logger.info(f"Loaded trades feed for {connector_name}")
            return trades_feed
        except Exception as e:
            logger.error(f"Failed to load trades feed for {connector_name}: {e}")
            raise
    
    def _get_oi_feed(self, connector_name: str):
        """Lazy-load OI feed for a specific connector."""
        if connector_name in self._oi_feeds_cache:
            return self._oi_feeds_cache[connector_name]
        
        # Map CLOB connector name to market feeds name
        market_feed_name = self._reverse_map_connector_name(connector_name)
        
        available_feeds = self.market_feeds_manager.available_feeds
        if market_feed_name not in available_feeds or "oi_feed" not in available_feeds[market_feed_name]:
            raise ValueError(f"No OI feed available for {connector_name}")
        
        try:
            oi_feed = self.market_feeds_manager.get_feed(
                connector_name=market_feed_name,
                feed_type="oi_feed"
            )
            self._oi_feeds_cache[connector_name] = oi_feed
            logger.info(f"Loaded OI feed for {connector_name}")
            return oi_feed
        except Exception as e:
            logger.error(f"Failed to load OI feed for {connector_name}: {e}")
            raise

    def _reverse_map_connector_name(self, clob_name: str) -> str:
        """Map CLOBDataSource connector names back to market feeds names."""
        # Reverse mapping from CLOB names to market feeds names
        mapping = {
            "binance_perpetual": "binance",  # binance_perpetual in CLOB -> binance in market feeds
        }
        return mapping.get(clob_name, clob_name)

    @staticmethod
    def get_connector_config_map(connector_name: str):
        connector_config = AllConnectorSettings.get_connector_config_keys(connector_name)
        return {key: "" for key in connector_config.__fields__.keys() if key != "connector"}

    @property
    def trades_feeds(self):
        """Property for backward compatibility - returns available trades feeds."""
        result = {}
        for connector_name in self.connectors.keys():
            try:
                feed = self._get_trades_feed(connector_name)
                if feed:
                    result[connector_name] = feed
            except ValueError:
                pass  # No feed available for this connector
        return result
    
    @property
    def oi_feeds(self):
        """Property for backward compatibility - returns available OI feeds."""
        result = {}
        for connector_name in self.connectors.keys():
            try:
                feed = self._get_oi_feed(connector_name)
                if feed:
                    result[connector_name] = feed
            except ValueError:
                pass  # No feed available for this connector
        return result
    
    @property
    def candles_cache(self):
        return {key: Candles(candles_df=value, connector_name=key[0], trading_pair=key[1], interval=key[2])
                for key, value in self._candles_cache.items()}

    def get_candles_from_cache(self,
                               connector_name: str,
                               trading_pair: str,
                               interval: str):
        cache_key = (connector_name, trading_pair, interval)
        if cache_key in self._candles_cache:
            cached_df = self._candles_cache[cache_key]

            return Candles(candles_df=cached_df, connector_name=connector_name,
                           trading_pair=trading_pair, interval=interval)
        else:
            return None



    async def get_candles(self,
                          connector_name: str,
                          trading_pair: str,
                          interval: str,
                          start_time: int,
                          end_time: int,
                          from_trades: bool = False) -> Candles:
        cache_key = (connector_name, trading_pair, interval)
        
        # Track what data needs to be fetched
        ranges_to_fetch = []
        
        if cache_key in self._candles_cache:
            cached_df = self._candles_cache[cache_key]
            cached_start_time = int(cached_df.index.min().timestamp())
            cached_end_time = int(cached_df.index.max().timestamp())
            
            # Case 1: All requested data is in cache
            if cached_start_time <= start_time and cached_end_time >= end_time:
                logger.info(
                    f"Using cached data for {connector_name} {trading_pair} {interval} from {start_time} to {end_time}")
                return Candles(candles_df=cached_df[(cached_df.index >= pd.to_datetime(start_time, unit='s')) &
                                                    (cached_df.index <= pd.to_datetime(end_time, unit='s'))],
                               connector_name=connector_name, trading_pair=trading_pair, interval=interval)
            
            # Case 2: Partial overlap - determine what's missing
            if start_time < cached_start_time and end_time > cached_end_time:
                # Need data on both sides
                ranges_to_fetch.append((start_time, cached_start_time - 1))
                ranges_to_fetch.append((cached_end_time + 1, end_time))
            elif start_time < cached_start_time:
                # Need data before cache
                ranges_to_fetch.append((start_time, min(cached_start_time - 1, end_time)))
            elif end_time > cached_end_time:
                # Need data after cache
                ranges_to_fetch.append((max(cached_end_time + 1, start_time), end_time))
            else:
                # Requested range doesn't overlap with cache at all
                ranges_to_fetch.append((start_time, end_time))
        else:
            # No cache, fetch everything
            ranges_to_fetch.append((start_time, end_time))
        
        # Fetch missing data ranges
        for fetch_start, fetch_end in ranges_to_fetch:
            try:
                logger.info(f"Fetching data for {connector_name} {trading_pair} {interval} from {fetch_start} to {fetch_end}")
                
                if from_trades:
                    trades = await self.get_trades(connector_name, trading_pair, fetch_start, fetch_end)
                    pandas_interval = self.convert_interval_to_pandas_freq(interval)
                    candles_df = trades.resample(pandas_interval).agg({"price": "ohlc", "volume": "sum"}).ffill()
                    candles_df.columns = candles_df.columns.droplevel(0)
                    candles_df["timestamp"] = pd.to_numeric(candles_df.index) // 1e9
                else:
                    candle = self.candles_factory.get_candle(CandlesConfig(
                        connector=connector_name,
                        trading_pair=trading_pair,
                        interval=interval
                    ))
                    candles_df = await candle.get_historical_candles(HistoricalCandlesConfig(
                        connector_name=connector_name,
                        trading_pair=trading_pair,
                        start_time=fetch_start,
                        end_time=fetch_end,
                        interval=interval
                    ))
                    if candles_df is None or candles_df.empty:
                        continue
                    candles_df.index = pd.to_datetime(candles_df.timestamp, unit='s')
                
                # Update cache with new data
                if cache_key in self._candles_cache:
                    self._candles_cache[cache_key] = pd.concat(
                        [self._candles_cache[cache_key], candles_df]).drop_duplicates(keep='first').sort_index()
                else:
                    self._candles_cache[cache_key] = candles_df
                    
            except Exception as e:
                logger.error(f"Error fetching candles for {connector_name} {trading_pair} {interval} "
                           f"from {fetch_start} to {fetch_end}: {type(e).__name__} - {e}")
                # Continue with partial data if one range fails
                if cache_key not in self._candles_cache:
                    raise
        
        # Return the requested slice from cache
        if cache_key in self._candles_cache:
            result_df = self._candles_cache[cache_key][
                (self._candles_cache[cache_key].index >= pd.to_datetime(start_time, unit='s')) &
                (self._candles_cache[cache_key].index <= pd.to_datetime(end_time, unit='s'))
            ]
            return Candles(candles_df=result_df, connector_name=connector_name, 
                          trading_pair=trading_pair, interval=interval)
        else:
            # No data could be fetched
            return Candles(candles_df=pd.DataFrame(), connector_name=connector_name, 
                          trading_pair=trading_pair, interval=interval)

    async def get_candles_last_days(self,
                                    connector_name: str,
                                    trading_pair: str,
                                    interval: str,
                                    days: int,
                                    from_trades: bool = False) -> Candles:
        end_time = int(time.time())
        start_time = end_time - days * 24 * 60 * 60
        return await self.get_candles(connector_name, trading_pair, interval, start_time, end_time, from_trades)

    async def get_candles_batch_last_days(self, connector_name: str, trading_pairs: List, interval: str,
                                          days: int, batch_size: int = 10, sleep_time: float = 2.0):
        number_of_calls = (len(trading_pairs) // batch_size) + 1

        all_candles = []

        for i in range(number_of_calls):
            print(f"Batch {i + 1}/{number_of_calls}")
            start = i * batch_size
            end = (i + 1) * batch_size
            print(f"Start: {start}, End: {end}")
            end = min(end, len(trading_pairs))
            trading_pairs_batch = trading_pairs[start:end]

            tasks = [self.get_candles_last_days(
                connector_name=connector_name,
                trading_pair=trading_pair,
                interval=interval,
                days=days,
            ) for trading_pair in trading_pairs_batch]

            candles = await asyncio.gather(*tasks)
            all_candles.extend(candles)
            if i != number_of_calls - 1:
                logger.info(f"Sleeping for {sleep_time} seconds")
                await asyncio.sleep(sleep_time)
        return all_candles

    def get_connector(self, connector_name: str):
        conn_setting = self.conn_settings.get(connector_name)
        if conn_setting is None:
            logger.error(f"Connector {connector_name} not found")
            raise ValueError(f"Connector {connector_name} not found")

        init_params = conn_setting.conn_init_parameters(
            trading_pairs=[],
            trading_required=False,
            api_keys=self.get_connector_config_map(connector_name),
        )
        connector_class = get_connector_class(connector_name)
        connector = connector_class(**init_params)
        return connector

    # TODO: ADD ORDER BOOK SNAPSHOT METHOD

    async def get_trading_rules(self, connector_name: str):
        connector = self.connectors.get(connector_name)
        await connector._update_trading_rules()
        return TradingRules(list(connector.trading_rules.values()))

    def dump_candles_cache(self):
        # Use centralized data paths
        for key, df in self._candles_cache.items():
            filename = data_paths.get_candles_path(f"{key[0]}|{key[1]}|{key[2]}.parquet")
            df.to_parquet(
                filename,
                engine='pyarrow',
                compression='snappy',
                index=True
            )

        logger.info("Candles cache dumped")
    
    def dump_oi_cache(self):
        # Use centralized data paths for OI
        oi_path = data_paths.oi_dir
        oi_path.mkdir(parents=True, exist_ok=True)
        
        for key, df in self._oi_cache.items():
            filename = oi_path / f"{key[0]}|{key[1]}|{key[2]}.parquet"
            df.to_parquet(
                filename,
                engine='pyarrow',
                compression='snappy',
                index=True
            )
        
        logger.info(f"OI cache dumped - {len(self._oi_cache)} files")

    def load_candles_cache(self, 
                          connector_name: Optional[str] = None,
                          trading_pair: Optional[str] = None, 
                          interval: Optional[str] = None):
        """
        Load candles from cache with optional filtering.
        
        Args:
            connector_name: Optional filter by connector name
            trading_pair: Optional filter by trading pair
            interval: Optional filter by interval
        """
        # Use centralized data paths
        candles_path = data_paths.candles_dir
        if not candles_path.exists():
            logger.warning(f"Path {candles_path} does not exist, skipping cache loading.")
            return

        all_files = os.listdir(candles_path)
        loaded_count = 0
        skipped_count = 0
        
        for file in all_files:
            if file == ".gitignore":
                continue
            try:
                file_connector, file_pair, file_interval = file.split(".")[0].split("|")
                
                # Apply filters if provided
                if connector_name and file_connector != connector_name:
                    skipped_count += 1
                    continue
                if trading_pair and file_pair != trading_pair:
                    skipped_count += 1
                    continue
                if interval and file_interval != interval:
                    skipped_count += 1
                    continue
                
                candles = pd.read_parquet(candles_path / file)
                candles.index = pd.to_datetime(candles.timestamp, unit='s')
                candles.index.name = None
                columns = ['open', 'high', 'low', 'close', 'volume', 'quote_asset_volume',
                           'n_trades', 'taker_buy_base_volume', 'taker_buy_quote_volume']
                for column in columns:
                    candles[column] = pd.to_numeric(candles[column])

                self._candles_cache[(file_connector, file_pair, file_interval)] = candles
                loaded_count += 1
            except Exception as e:
                logger.error(f"Error loading {file}: {type(e).__name__} - {e}")
<<<<<<< HEAD
    
    def load_oi_cache(self):
        # Load OI cache from disk
        oi_path = data_paths.oi_dir
        if not oi_path.exists():
            logger.warning(f"Path {oi_path} does not exist, skipping OI cache loading.")
            return
        
        all_files = os.listdir(oi_path)
        for file in all_files:
            if file == ".gitignore" or not file.endswith(".parquet"):
                continue
            try:
                connector_name, trading_pair, interval = file.split(".")[0].split("|")
                oi_df = pd.read_parquet(oi_path / file)
                self._oi_cache[(connector_name, trading_pair, interval)] = oi_df
                logger.info(f"Loaded OI cache for {connector_name} {trading_pair} {interval}")
            except Exception as e:
                logger.error(f"Error loading OI cache {file}: {type(e).__name__} - {e}")
=======
        
        logger.info(f"Loaded {loaded_count} candles cache files, skipped {skipped_count} files due to filters")
>>>>>>> bd1cb8b4

    async def get_trades(self, connector_name: str, trading_pair: str, start_time: int, end_time: int,
                         from_id: Optional[int] = None):
        feed = self._get_trades_feed(connector_name)
        return await feed.get_historical_trades(trading_pair, start_time, end_time, from_id)

    async def get_oi(self, connector_name: str, trading_pair: str, interval: str, start_time: int, end_time: int,
                     limit: int = 500):
        """Get historical open interest data for a trading pair with caching."""
        cache_key = (connector_name, trading_pair, interval)
        
        # Check cache first
        if cache_key in self._oi_cache:
            cached_df = self._oi_cache[cache_key]
            if not cached_df.empty:
                # Filter cached data for requested time range
                mask = (cached_df.index >= pd.to_datetime(start_time, unit='s')) & \
                       (cached_df.index <= pd.to_datetime(end_time, unit='s'))
                filtered_df = cached_df[mask]
                
                # If we have some data in the requested range, check if we need more
                if not filtered_df.empty:
                    cached_start = int(cached_df.index.min().timestamp())
                    cached_end = int(cached_df.index.max().timestamp())
                    
                    # If all requested data is in cache, return it
                    if cached_start <= start_time and cached_end >= end_time:
                        logger.info(f"Using cached OI data for {connector_name} {trading_pair} {interval}")
                        return filtered_df
        
        # Fetch from feed if not in cache or need more data
        try:
            feed = self._get_oi_feed(connector_name)
            oi_df = await feed.get_historical_oi(trading_pair, interval, start_time, end_time, limit)
            
            # Update cache
            if not oi_df.empty:
                if cache_key in self._oi_cache:
                    # Merge with existing cache data
                    self._oi_cache[cache_key] = pd.concat(
                        [self._oi_cache[cache_key], oi_df]
                    ).drop_duplicates(keep='first').sort_index()
                else:
                    self._oi_cache[cache_key] = oi_df
                    
                logger.info(f"Cached {len(oi_df)} OI records for {connector_name} {trading_pair} {interval}")
            
            return oi_df
        except Exception as e:
            logger.error(f"Error fetching OI data for {connector_name} {trading_pair}: {e}")
            # Return empty DataFrame on error
            return pd.DataFrame()

    async def get_oi_last_days(self, connector_name: str, trading_pair: str, interval: str, days: int, limit: int = 500):
        """Get open interest data for the last N days."""
        end_time = int(time.time())
        start_time = end_time - days * 24 * 60 * 60
        return await self.get_oi(connector_name, trading_pair, interval, start_time, end_time, limit)

    async def get_oi_batch_last_days(self, connector_name: str, trading_pairs: List, interval: str,
                                     days: int, batch_size: int = 5, sleep_time: float = 5.0, limit: int = 500):
        """Get open interest data for multiple trading pairs with batching."""
        number_of_calls = (len(trading_pairs) // batch_size) + 1

        all_oi_data = []

        for i in range(number_of_calls):
            print(f"OI Batch {i + 1}/{number_of_calls}")
            start = i * batch_size
            end = (i + 1) * batch_size
            print(f"Start: {start}, End: {end}")
            end = min(end, len(trading_pairs))
            trading_pairs_batch = trading_pairs[start:end]

            tasks = [self.get_oi_last_days(
                connector_name=connector_name,
                trading_pair=trading_pair,
                interval=interval,
                days=days,
                limit=limit
            ) for trading_pair in trading_pairs_batch]

            oi_data = await asyncio.gather(*tasks)
            all_oi_data.extend(oi_data)
            if i != number_of_calls - 1:
                logger.info(f"Sleeping for {sleep_time} seconds")
                await asyncio.sleep(sleep_time)
        return all_oi_data

    async def filter_oi_supported_pairs(self, connector_name: str, trading_pairs: List, 
                                       interval: str = "1h", max_test_pairs: int = 50, 
                                       batch_size: int = 10) -> List[str]:
        """Filter trading pairs to only those that support OI data."""
        try:
            feed = self._get_oi_feed(connector_name)
            return await feed.filter_supported_pairs(
                trading_pairs, interval, batch_size=batch_size, max_test_pairs=max_test_pairs
            )
        except ValueError:
            logger.error(f"No OI feed available for connector {connector_name}")
            return []

    async def get_order_book_snapshot(self, connector_name: str, trading_pair: str, depth: int = 10) -> Dict:
        """
        Get order book snapshot for a trading pair.

        Args:
            connector_name: Name of the connector
            trading_pair: Trading pair to get order book for
            depth: Number of bid/ask levels to return (default: 10)

        Returns:
            Dictionary containing bid and ask data with timestamp
        """
        try:
            connector = self.connectors.get(connector_name)
            if not connector:
                raise ValueError(f"Connector {connector_name} not found")

            # Access the order book data source
            if hasattr(connector, '_orderbook_ds') and connector._orderbook_ds:
                orderbook_ds = connector._orderbook_ds

                # Get fresh order book using the data source method
                order_book = await orderbook_ds.get_new_order_book(trading_pair)
                snapshot = order_book.snapshot

                result = {
                    "trading_pair": trading_pair,
                    "bids": snapshot[0].loc[:(depth - 1), ["price", "amount"]].values.tolist(),
                    "asks": snapshot[1].loc[:(depth - 1), ["price", "amount"]].values.tolist(),
                    "timestamp": time.time()
                }

                logger.debug(f"Retrieved order book snapshot for {connector_name}/{trading_pair}")
                return result
            else:
                raise ValueError(f"Order book data source not available for {connector_name}")

        except Exception as e:
            logger.error(f"Error getting order book snapshot for {connector_name}/{trading_pair}: {e}")
            raise

    async def get_order_book_price_for_volume(self, connector_name: str, trading_pair: str,
                                             is_buy: bool, volume: float) -> Dict:
        """
        Get the price needed to fill a specific volume.

        Args:
            connector_name: Name of the connector
            trading_pair: Trading pair
            is_buy: True for buy side, False for sell side
            volume: Volume to query

        Returns:
            Dictionary with result_price and result_volume
        """
        try:
            connector = self.connectors.get(connector_name)
            if not connector:
                raise ValueError(f"Connector {connector_name} not found")

            if hasattr(connector, '_orderbook_ds') and connector._orderbook_ds:
                orderbook_ds = connector._orderbook_ds
                order_book = await orderbook_ds.get_new_order_book(trading_pair)

                result = order_book.get_price_for_volume(is_buy, volume)

                return {
                    "trading_pair": trading_pair,
                    "is_buy": is_buy,
                    "query_volume": volume,
                    "result_price": float(result.result_price) if result.result_price else None,
                    "result_volume": float(result.result_volume) if result.result_volume else None,
                    "timestamp": time.time()
                }
            else:
                raise ValueError(f"Order book data source not available for {connector_name}")

        except Exception as e:
            logger.error(f"Error getting price for volume for {connector_name}/{trading_pair}: {e}")
            raise

    async def get_order_book_volume_for_price(self, connector_name: str, trading_pair: str,
                                             is_buy: bool, price: float) -> Dict:
        """
        Get the volume available at a specific price.

        Args:
            connector_name: Name of the connector
            trading_pair: Trading pair
            is_buy: True for buy side, False for sell side
            price: Price to query

        Returns:
            Dictionary with result_volume and result_price
        """
        try:
            connector = self.connectors.get(connector_name)
            if not connector:
                raise ValueError(f"Connector {connector_name} not found")

            if hasattr(connector, '_orderbook_ds') and connector._orderbook_ds:
                orderbook_ds = connector._orderbook_ds
                order_book = await orderbook_ds.get_new_order_book(trading_pair)

                result = order_book.get_volume_for_price(is_buy, price)

                return {
                    "trading_pair": trading_pair,
                    "is_buy": is_buy,
                    "query_price": price,
                    "result_volume": float(result.result_volume) if result.result_volume else None,
                    "result_price": float(result.result_price) if result.result_price else None,
                    "timestamp": time.time()
                }
            else:
                raise ValueError(f"Order book data source not available for {connector_name}")

        except Exception as e:
            logger.error(f"Error getting volume for price for {connector_name}/{trading_pair}: {e}")
            raise

    async def get_order_book_price_for_quote_volume(self, connector_name: str, trading_pair: str,
                                                   is_buy: bool, quote_volume: float) -> Dict:
        """
        Get the price needed to fill a specific quote volume.

        Args:
            connector_name: Name of the connector
            trading_pair: Trading pair
            is_buy: True for buy side, False for sell side
            quote_volume: Quote volume to query

        Returns:
            Dictionary with result_price and result_volume
        """
        try:
            connector = self.connectors.get(connector_name)
            if not connector:
                raise ValueError(f"Connector {connector_name} not found")

            if hasattr(connector, '_orderbook_ds') and connector._orderbook_ds:
                orderbook_ds = connector._orderbook_ds
                order_book = await orderbook_ds.get_new_order_book(trading_pair)

                result = order_book.get_price_for_quote_volume(is_buy, quote_volume)

                return {
                    "trading_pair": trading_pair,
                    "is_buy": is_buy,
                    "query_quote_volume": quote_volume,
                    "result_price": float(result.result_price) if result.result_price else None,
                    "result_volume": float(result.result_volume) if result.result_volume else None,
                    "timestamp": time.time()
                }
            else:
                raise ValueError(f"Order book data source not available for {connector_name}")

        except Exception as e:
            logger.error(f"Error getting price for quote volume for {connector_name}/{trading_pair}: {e}")
            raise

    async def get_order_book_quote_volume_for_price(self, connector_name: str, trading_pair: str,
                                                   is_buy: bool, quote_price: float) -> Dict:
        """
        Get the quote volume available at a specific price.

        Args:
            connector_name: Name of the connector
            trading_pair: Trading pair
            is_buy: True for buy side, False for sell side
            quote_price: Price to query

        Returns:
            Dictionary with result_quote_volume and crossed_book indicator
        """
        try:
            connector = self.connectors.get(connector_name)
            if not connector:
                raise ValueError(f"Connector {connector_name} not found")

            if hasattr(connector, '_orderbook_ds') and connector._orderbook_ds:
                orderbook_ds = connector._orderbook_ds
                order_book = await orderbook_ds.get_new_order_book(trading_pair)

                result = order_book.get_quote_volume_for_price(is_buy, quote_price)

                # Check if quote crosses the book
                if result.result_volume is None or result.result_price is None:
                    snapshot = order_book.snapshot
                    best_bid = float(snapshot[0].iloc[0]["price"]) if not snapshot[0].empty else None
                    best_ask = float(snapshot[1].iloc[0]["price"]) if not snapshot[1].empty else None
                    mid_price = (best_bid + best_ask) / 2 if best_bid and best_ask else None

                    crossed_reason = None
                    suggested_price = None

                    if is_buy:
                        if best_ask and quote_price > best_ask:
                            crossed_reason = f"Buy price {quote_price} exceeds best ask {best_ask}"
                            suggested_price = best_ask
                        elif best_bid and quote_price < best_bid:
                            crossed_reason = f"Buy price {quote_price} below best bid {best_bid} - no liquidity available"
                            suggested_price = best_bid
                    else:
                        if best_bid and quote_price < best_bid:
                            crossed_reason = f"Sell price {quote_price} below best bid {best_bid}"
                            suggested_price = best_bid
                        elif best_ask and quote_price > best_ask:
                            crossed_reason = f"Sell price {quote_price} above best ask {best_ask} - no liquidity available"
                            suggested_price = best_ask

                    return {
                        "trading_pair": trading_pair,
                        "is_buy": is_buy,
                        "query_price": quote_price,
                        "result_volume": None,
                        "result_quote_volume": None,
                        "crossed_book": True,
                        "crossed_reason": crossed_reason,
                        "best_bid": best_bid,
                        "best_ask": best_ask,
                        "mid_price": mid_price,
                        "suggested_price": suggested_price,
                        "timestamp": time.time()
                    }

                return {
                    "trading_pair": trading_pair,
                    "is_buy": is_buy,
                    "query_price": quote_price,
                    "result_quote_volume": float(result.result_volume) if result.result_volume else None,
                    "crossed_book": False,
                    "timestamp": time.time()
                }
            else:
                raise ValueError(f"Order book data source not available for {connector_name}")

        except Exception as e:
            logger.error(f"Error getting quote volume for price for {connector_name}/{trading_pair}: {e}")
            raise

    async def get_order_book_vwap(self, connector_name: str, trading_pair: str,
                                 is_buy: bool, volume: float) -> Dict:
        """
        Get the VWAP (Volume Weighted Average Price) for a specific volume.

        Args:
            connector_name: Name of the connector
            trading_pair: Trading pair
            is_buy: True for buy side, False for sell side
            volume: Volume to query

        Returns:
            Dictionary with average_price and result_volume
        """
        try:
            connector = self.connectors.get(connector_name)
            if not connector:
                raise ValueError(f"Connector {connector_name} not found")

            if hasattr(connector, '_orderbook_ds') and connector._orderbook_ds:
                orderbook_ds = connector._orderbook_ds
                order_book = await orderbook_ds.get_new_order_book(trading_pair)

                result = order_book.get_vwap_for_volume(is_buy, volume)

                return {
                    "trading_pair": trading_pair,
                    "is_buy": is_buy,
                    "query_volume": volume,
                    "average_price": float(result.result_price) if result.result_price else None,
                    "result_volume": float(result.result_volume) if result.result_volume else None,
                    "timestamp": time.time()
                }
            else:
                raise ValueError(f"Order book data source not available for {connector_name}")

        except Exception as e:
            logger.error(f"Error getting VWAP for {connector_name}/{trading_pair}: {e}")
            raise

    async def get_prices(self, connector_name: str, trading_pairs: List[str]) -> Dict[str, float]:
        """
        Get current prices for specified trading pairs.

        Args:
            connector_name: Name of the connector
            trading_pairs: List of trading pairs to get prices for

        Returns:
            Dictionary mapping trading pairs to their current prices
        """
        try:
            connector = self.connectors.get(connector_name)
            if not connector:
                raise ValueError(f"Connector {connector_name} not found")

            # Get last traded prices
            prices = await connector.get_last_traded_prices(trading_pairs)

            # Convert Decimal to float for JSON serialization
            result = {pair: float(price) for pair, price in prices.items()}

            logger.debug(f"Retrieved prices for {connector_name}: {len(result)} pairs")
            return result

        except Exception as e:
            logger.error(f"Error getting prices for {connector_name}: {e}")
            raise

    @staticmethod
    def convert_interval_to_pandas_freq(interval: str) -> str:
        """
        Converts a candle interval string to a pandas frequency string.
        """
        return INTERVAL_MAPPING.get(interval, 'T')

    async def get_funding_rate_history(self, 
                                     symbol: str, 
                                     start_time: Optional[int] = None,
                                     end_time: Optional[int] = None,
                                     limit: int = 1000) -> pd.DataFrame:
        """Get historical funding rates for a symbol"""
        connector = self.connectors.get("binance_perpetual")
        params = {"symbol": symbol, "limit": limit}
        
        if start_time:
            params["startTime"] = start_time
        if end_time:
            params["endTime"] = end_time

        response = await connector._api_get(
            path_url="/fapi/v1/fundingRate",
            params=params,
            is_auth_required=False,
            limit_id="REQUEST_WEIGHT"
        )
        
        df = pd.DataFrame(response)
        if not df.empty:
            df["fundingTime"] = pd.to_datetime(df["fundingTime"], unit="ms")
            df["fundingRate"] = df["fundingRate"].astype(float)
            df["markPrice"] = df["markPrice"].astype(float)
            df.set_index("fundingTime", inplace=True)
        return df

    async def get_current_funding_info(self, symbol: Optional[str] = None) -> Dict[str, Any]:
        """Get current funding rate info for a symbol or all symbols"""
        connector = self.connectors.get("binance_perpetual")
        response = await connector._orderbook_ds.get_funding_info(symbol)
        return response

    async def calculate_funding_metrics(self, symbol: str) -> Dict[str, Any]:
        """Calculate funding rate metrics for a symbol"""
        # Get historical data for last 72 hours
        end_time = int(datetime.now().timestamp() * 1000)
        start_time = int((datetime.now() - timedelta(hours=72)).timestamp() * 1000)
        
        historical_rates = await self.get_funding_rate_history(
            symbol=symbol,
            start_time=start_time,
            end_time=end_time
        )
        
        current_info = await self.get_current_funding_info(symbol)
        
        if historical_rates.empty:
            return {}

        metrics = {
            "symbol": symbol,
            "current_funding_rate": float(current_info[symbol]["lastFundingRate"]),
            "next_funding_time": current_info[symbol]["nextFundingTime"],
            "mark_price": float(current_info[symbol]["markPrice"]),
            "avg_funding_24h": float(historical_rates.tail(8)["fundingRate"].mean()),  # 8 funding intervals = 24h
            "avg_funding_72h": float(historical_rates["fundingRate"].mean()),
            "funding_history": historical_rates.reset_index().to_dict(orient="records"),
            "updated_at": datetime.now()
        }
        
        return metrics<|MERGE_RESOLUTION|>--- conflicted
+++ resolved
@@ -407,30 +407,8 @@
                 loaded_count += 1
             except Exception as e:
                 logger.error(f"Error loading {file}: {type(e).__name__} - {e}")
-<<<<<<< HEAD
-    
-    def load_oi_cache(self):
-        # Load OI cache from disk
-        oi_path = data_paths.oi_dir
-        if not oi_path.exists():
-            logger.warning(f"Path {oi_path} does not exist, skipping OI cache loading.")
-            return
-        
-        all_files = os.listdir(oi_path)
-        for file in all_files:
-            if file == ".gitignore" or not file.endswith(".parquet"):
-                continue
-            try:
-                connector_name, trading_pair, interval = file.split(".")[0].split("|")
-                oi_df = pd.read_parquet(oi_path / file)
-                self._oi_cache[(connector_name, trading_pair, interval)] = oi_df
-                logger.info(f"Loaded OI cache for {connector_name} {trading_pair} {interval}")
-            except Exception as e:
-                logger.error(f"Error loading OI cache {file}: {type(e).__name__} - {e}")
-=======
         
         logger.info(f"Loaded {loaded_count} candles cache files, skipped {skipped_count} files due to filters")
->>>>>>> bd1cb8b4
 
     async def get_trades(self, connector_name: str, trading_pair: str, start_time: int, end_time: int,
                          from_id: Optional[int] = None):
