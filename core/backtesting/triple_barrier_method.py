--- conflicted
+++ resolved
@@ -1,128 +1,55 @@
-<<<<<<< HEAD
-from typing import Optional
-
-import numpy as np
-import pandas as pd
-
-
-def triple_barrier_method(df, tp=1.0, sl=1.0, tl=5, std_span: Optional[int] = 100, trade_cost=0.0006,  max_executors: int = 1):
-    df.index = pd.to_datetime(df.timestamp, unit="s")
-    if std_span:
-        df["target"] = df["close"].rolling(std_span).std() / df["close"]
-    else:
-        df["target"] = 1 / 100
-    df["tl"] = df.index + pd.Timedelta(seconds=tl)
-    df.dropna(subset="target", inplace=True)
-
-    df = apply_tp_sl_on_tl(df, tp=tp, sl=sl)
-
-    df = get_bins(df, trade_cost)
-
-    df['tp'] = df['close'] * (1 + df['target'] * tp * df["side"])
-    df['sl'] = df['close'] * (1 - df['target'] * sl * df["side"])
-
-    df = add_active_signals(df, max_executors)
-    return df
-
-
-def add_active_signals(df, max_executors):
-    close_times = [pd.Timestamp.min] * max_executors
-    df["active_signal"] = 0
-    for index, row in df[(df["side"] != 0)].iterrows():
-        for close_time in close_times:
-            if row["timestamp"] > close_time:
-                df.loc[df.index == index, "active_signal"] = 1
-                close_times.remove(close_time)
-                close_times.append(row["close_time"])
-                break
-    return df
-
-
-def get_bins(df, trade_cost):
-    # 1) prices aligned with events
-    px = df.index.union(df['tl'].values).drop_duplicates()
-    px = df.close.reindex(px, method='ffill')
-
-    # 2) create out object
-    df['ret'] = (px.loc[df['close_time'].values].values / px.loc[df.index] - 1) * df['side']
-    df['real_class'] = np.sign(df['ret'] - trade_cost)
-    return df
-
-
-def apply_tp_sl_on_tl(df: pd.DataFrame, tp: float, sl: float):
-    events = df[df["side"] != 0].copy()
-    if tp > 0:
-        take_profit = tp * events['target']
-    else:
-        take_profit = pd.Series(index=df.index)  # NaNs
-    if sl > 0:
-        stop_loss = - sl * events['target']
-    else:
-        stop_loss = pd.Series(index=df.index)  # NaNs
-
-    for loc, tl in events['tl'].fillna(df.index[-1]).items():
-        df0 = df.close[loc:tl]  # path prices
-        df0 = (df0 / df.close[loc] - 1) * events.at[loc, 'side']  # path returns
-        df.loc[loc, 'stop_loss_time'] = df0[df0 < stop_loss[loc]].index.min()  # earliest stop loss.
-        df.loc[loc, 'take_profit_time'] = df0[df0 > take_profit[loc]].index.min()  # earliest profit taking.
-    df["close_time"] = df[["tl", "take_profit_time", "stop_loss_time"]].dropna(how='all').min(axis=1)
-    df['close_type'] = df[['take_profit_time', 'stop_loss_time', 'tl']].dropna(how='all').idxmin(axis=1)
-    df['close_type'].replace({'take_profit_time': 'tp', 'stop_loss_time': 'sl'}, inplace=True)
-    return df
-=======
-from typing import Optional
-
-import numpy as np
-import pandas as pd
-
-
-def triple_barrier_method(df, tp=1.0, sl=1.0, tl=5, std_span: Optional[int] = 100, trade_cost=0.0006,  max_executors: int = 1):
-    df.index = pd.to_datetime(df.timestamp, unit="s")
-    if std_span:
-        df["target"] = df["close"].rolling(std_span).std() / df["close"]
-    else:
-        df["target"] = 1 / 100
-    df["tl"] = df.index + pd.Timedelta(seconds=tl)
-    df.dropna(subset="target", inplace=True)
-
-    df = apply_tp_sl_on_tl(df, tp=tp, sl=sl)
-
-    df = get_bins(df, trade_cost)
-
-    df['tp'] = df['close'] * (1 + df['target'] * tp * df["side"])
-    df['sl'] = df['close'] * (1 - df['target'] * sl * df["side"])
-
-    return df
-
-def get_bins(df, trade_cost):
-    # 1) prices aligned with events
-    px = df.index.union(df['tl'].values).drop_duplicates()
-    px = df.close.reindex(px, method='ffill')
-
-    # 2) create out object
-    df['ret'] = (px.loc[df['close_time'].values].values / px.loc[df.index] - 1) * df['side']
-    df['real_class'] = np.sign(df['ret'] - trade_cost)
-    return df
-
-
-def apply_tp_sl_on_tl(df: pd.DataFrame, tp: float, sl: float):
-    events = df[df["side"] != 0].copy()
-    if tp > 0:
-        take_profit = tp * events['target']
-    else:
-        take_profit = pd.Series(index=df.index)  # NaNs
-    if sl > 0:
-        stop_loss = - sl * events['target']
-    else:
-        stop_loss = pd.Series(index=df.index)  # NaNs
-
-    for loc, tl in events['tl'].fillna(df.index[-1]).items():
-        df0 = df.close[loc:tl]  # path prices
-        df0 = (df0 / df.close[loc] - 1) * events.at[loc, 'side']  # path returns
-        df.loc[loc, 'stop_loss_time'] = df0[df0 < stop_loss[loc]].index.min()  # earliest stop loss.
-        df.loc[loc, 'take_profit_time'] = df0[df0 > take_profit[loc]].index.min()  # earliest profit taking.
-    df["close_time"] = df[["tl", "take_profit_time", "stop_loss_time"]].dropna(how='all').min(axis=1)
-    df['close_type'] = df[['take_profit_time', 'stop_loss_time', 'tl']].dropna(how='all').idxmin(axis=1)
-    df['close_type'].replace({'take_profit_time': 1, 'stop_loss_time': -1, 'tl': 0}, inplace=True)
-    return df
->>>>>>> 3ea4e095
+from typing import Optional
+
+import numpy as np
+import pandas as pd
+
+
+def triple_barrier_method(df, tp=1.0, sl=1.0, tl=5, std_span: Optional[int] = 100, trade_cost=0.0006,  max_executors: int = 1):
+    df.index = pd.to_datetime(df.timestamp, unit="s")
+    if std_span:
+        df["target"] = df["close"].rolling(std_span).std() / df["close"]
+    else:
+        df["target"] = 1 / 100
+    df["tl"] = df.index + pd.Timedelta(seconds=tl)
+    df.dropna(subset="target", inplace=True)
+
+    df = apply_tp_sl_on_tl(df, tp=tp, sl=sl)
+
+    df = get_bins(df, trade_cost)
+
+    df['tp'] = df['close'] * (1 + df['target'] * tp * df["side"])
+    df['sl'] = df['close'] * (1 - df['target'] * sl * df["side"])
+
+    return df
+
+def get_bins(df, trade_cost):
+    # 1) prices aligned with events
+    px = df.index.union(df['tl'].values).drop_duplicates()
+    px = df.close.reindex(px, method='ffill')
+
+    # 2) create out object
+    df['ret'] = (px.loc[df['close_time'].values].values / px.loc[df.index] - 1) * df['side']
+    df['real_class'] = np.sign(df['ret'] - trade_cost)
+    return df
+
+
+def apply_tp_sl_on_tl(df: pd.DataFrame, tp: float, sl: float):
+    events = df[df["side"] != 0].copy()
+    if tp > 0:
+        take_profit = tp * events['target']
+    else:
+        take_profit = pd.Series(index=df.index)  # NaNs
+    if sl > 0:
+        stop_loss = - sl * events['target']
+    else:
+        stop_loss = pd.Series(index=df.index)  # NaNs
+
+    for loc, tl in events['tl'].fillna(df.index[-1]).items():
+        df0 = df.close[loc:tl]  # path prices
+        df0 = (df0 / df.close[loc] - 1) * events.at[loc, 'side']  # path returns
+        df.loc[loc, 'stop_loss_time'] = df0[df0 < stop_loss[loc]].index.min()  # earliest stop loss.
+        df.loc[loc, 'take_profit_time'] = df0[df0 > take_profit[loc]].index.min()  # earliest profit taking.
+    df["close_time"] = df[["tl", "take_profit_time", "stop_loss_time"]].dropna(how='all').min(axis=1)
+    df['close_type'] = df[['take_profit_time', 'stop_loss_time', 'tl']].dropna(how='all').idxmin(axis=1)
+    df['close_type'].replace({'take_profit_time': 1, 'stop_loss_time': -1, 'tl': 0}, inplace=True)
+    return df