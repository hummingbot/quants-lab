<<<<<<< HEAD
import logging
import os
from typing import Dict, Optional

import pandas as pd

from core.data_structures.backtesting_result import BacktestingResult
from hummingbot.strategy_v2.backtesting.backtesting_engine_base import BacktestingEngineBase
from hummingbot.strategy_v2.controllers import ControllerConfigBase

# Set up logging
logging.basicConfig(level=logging.INFO)
logger = logging.getLogger(__name__)


class BacktestingEngine:
    def __init__(self, load_cached_data: bool = True, root_path: str = "", custom_backtester: Optional[BacktestingEngineBase] = None):
        self._bt_engine = custom_backtester if custom_backtester is not None else BacktestingEngineBase()
        self.root_path = root_path
        if load_cached_data:
            self._load_candles_cache(root_path)

    def _load_candles_cache(self, root_path: str):
        all_files = os.listdir(os.path.join(root_path, "data", "candles"))
        for file in all_files:
            if file == ".gitignore":
                continue
            try:
                connector_name, trading_pair, interval = file.split(".")[0].split("|")
                candles = pd.read_parquet(os.path.join(root_path, "data", "candles", file))
                candles.index = pd.to_datetime(candles.timestamp, unit='s')
                candles.index.name = None
                columns = ['open', 'high', 'low', 'close', 'volume', 'quote_asset_volume',
                           'n_trades', 'taker_buy_base_volume', 'taker_buy_quote_volume']
                for column in columns:
                    candles[column] = pd.to_numeric(candles[column])
                self._bt_engine.backtesting_data_provider.candles_feeds[
                    f"{connector_name}_{trading_pair}_{interval}"] = candles
                # TODO: evaluate start and end time for each feed
                start_time = candles["timestamp"].min()
                end_time = candles["timestamp"].max()
                self._bt_engine.backtesting_data_provider.start_time = start_time
                self._bt_engine.backtesting_data_provider.end_time = end_time
            except Exception as e:
                logger.error(f"Error loading {file}: {e}")

    def load_candles_cache_by_connector_pair(self, connector_name: str, trading_pair: str, root_path: str = ""):
            all_files = os.listdir(os.path.join(root_path, "data", "candles"))
            for file in all_files:
                if file == ".gitignore":
                    continue
                try:
                    if connector_name in file and trading_pair in file:
                        connector_name, trading_pair, interval = file.split(".")[0].split("|")
                        candles = pd.read_parquet(os.path.join(root_path, "data", "candles", file))
                        candles.index = pd.to_datetime(candles.timestamp, unit='s')
                        candles.index.name = None
                        columns = ['open', 'high', 'low', 'close', 'volume', 'quote_asset_volume',
                                   'n_trades', 'taker_buy_base_volume', 'taker_buy_quote_volume']
                        for column in columns:
                            candles[column] = pd.to_numeric(candles[column])
                        self._bt_engine.backtesting_data_provider.candles_feeds[
                            f"{connector_name}_{trading_pair}_{interval}"] = candles
                except Exception as e:
                    logger.error(f"Error loading {file}: {e}")

    def get_controller_config_instance_from_dict(self, config: Dict):
        return BacktestingEngineBase.get_controller_config_instance_from_dict(
            config_data=config,
            controllers_module="controllers",
        )

    async def run_backtesting(self, config: ControllerConfigBase, start: int,
                              end: int, backtesting_resolution: str, trade_cost: float = 0.0006) -> BacktestingResult:
        bt_result = await self._bt_engine.run_backtesting(config, start, end, backtesting_resolution, trade_cost)
        return BacktestingResult(bt_result, config)

    async def backtest_controller_from_yml(self,
                                           config_file: str,
                                           controllers_conf_dir_path: str,
                                           start: int,
                                           end: int,
                                           backtesting_resolution: str = "1m",
                                           trade_cost: float = 0.0006,
                                           backtester: Optional[BacktestingEngineBase] = None):
        config = self._bt_engine.get_controller_config_instance_from_yml(config_file, controllers_conf_dir_path)
        return await self.run_backtesting(config, start, end, backtesting_resolution, trade_cost, backtester)
=======
import logging
import os
from typing import Dict, Optional

import pandas as pd

from core.data_structures.backtesting_result import BacktestingResult
from core.data_paths import data_paths
from hummingbot.strategy_v2.backtesting.backtesting_engine_base import BacktestingEngineBase
from hummingbot.strategy_v2.controllers import ControllerConfigBase

# Set up logging
logging.basicConfig(level=logging.INFO)
logger = logging.getLogger(__name__)


class BacktestingEngine:
    def __init__(self, load_cached_data: bool = True, custom_backtester: Optional[BacktestingEngineBase] = None):
        self._bt_engine = custom_backtester if custom_backtester is not None else BacktestingEngineBase()
        if load_cached_data:
            self._load_candles_cache()

    def _load_candles_cache(self):
        # Use centralized data paths
        candles_path = data_paths.candles_dir
        if not candles_path.exists():
            logger.warning(f"Candles directory {candles_path} does not exist.")
            return
        all_files = os.listdir(candles_path)
        for file in all_files:
            if file == ".gitignore":
                continue
            try:
                connector_name, trading_pair, interval = file.split(".")[0].split("|")
                candles = pd.read_parquet(candles_path / file)
                candles.index = pd.to_datetime(candles.timestamp, unit='s')
                candles.index.name = None
                columns = ['open', 'high', 'low', 'close', 'volume', 'quote_asset_volume',
                           'n_trades', 'taker_buy_base_volume', 'taker_buy_quote_volume']
                for column in columns:
                    candles[column] = pd.to_numeric(candles[column])
                self._bt_engine.backtesting_data_provider.candles_feeds[
                    f"{connector_name}_{trading_pair}_{interval}"] = candles
                # TODO: evaluate start and end time for each feed
                start_time = candles["timestamp"].min()
                end_time = candles["timestamp"].max()
                self._bt_engine.backtesting_data_provider.start_time = start_time
                self._bt_engine.backtesting_data_provider.end_time = end_time
            except Exception as e:
                logger.error(f"Error loading {file}: {e}")

    def load_candles_cache_by_connector_pair(self, connector_name: str, trading_pair: str):
            # Use centralized data paths
            candles_path = data_paths.candles_dir
            if not candles_path.exists():
                logger.warning(f"Candles directory {candles_path} does not exist.")
                return
            all_files = os.listdir(candles_path)
            for file in all_files:
                if file == ".gitignore":
                    continue
                try:
                    if connector_name in file and trading_pair in file:
                        connector_name, trading_pair, interval = file.split(".")[0].split("|")
                        candles = pd.read_parquet(candles_path / file)
                        candles.index = pd.to_datetime(candles.timestamp, unit='s')
                        candles.index.name = None
                        columns = ['open', 'high', 'low', 'close', 'volume', 'quote_asset_volume',
                                   'n_trades', 'taker_buy_base_volume', 'taker_buy_quote_volume']
                        for column in columns:
                            candles[column] = pd.to_numeric(candles[column])
                        self._bt_engine.backtesting_data_provider.candles_feeds[
                            f"{connector_name}_{trading_pair}_{interval}"] = candles
                except Exception as e:
                    logger.error(f"Error loading {file}: {e}")

    def get_controller_config_instance_from_dict(self, config: Dict):
        return BacktestingEngineBase.get_controller_config_instance_from_dict(
            config_data=config,
            controllers_module="controllers",
        )

    async def run_backtesting(self, config: ControllerConfigBase, start: int,
                              end: int, backtesting_resolution: str, trade_cost: float = 0.0006) -> BacktestingResult:
        bt_result = await self._bt_engine.run_backtesting(config, start, end, backtesting_resolution, trade_cost)
        return BacktestingResult(bt_result, config)

    async def backtest_controller_from_yml(self,
                                           config_file: str,
                                           controllers_conf_dir_path: str,
                                           start: int,
                                           end: int,
                                           backtesting_resolution: str = "1m",
                                           trade_cost: float = 0.0006,
                                           backtester: Optional[BacktestingEngineBase] = None):
        config = self._bt_engine.get_controller_config_instance_from_yml(config_file, controllers_conf_dir_path)
        return await self.run_backtesting(config, start, end, backtesting_resolution, trade_cost, backtester)
>>>>>>> 3ea4e095
<|MERGE_RESOLUTION|>--- conflicted
+++ resolved
@@ -1,187 +1,97 @@
-<<<<<<< HEAD
-import logging
-import os
-from typing import Dict, Optional
-
-import pandas as pd
-
-from core.data_structures.backtesting_result import BacktestingResult
-from hummingbot.strategy_v2.backtesting.backtesting_engine_base import BacktestingEngineBase
-from hummingbot.strategy_v2.controllers import ControllerConfigBase
-
-# Set up logging
-logging.basicConfig(level=logging.INFO)
-logger = logging.getLogger(__name__)
-
-
-class BacktestingEngine:
-    def __init__(self, load_cached_data: bool = True, root_path: str = "", custom_backtester: Optional[BacktestingEngineBase] = None):
-        self._bt_engine = custom_backtester if custom_backtester is not None else BacktestingEngineBase()
-        self.root_path = root_path
-        if load_cached_data:
-            self._load_candles_cache(root_path)
-
-    def _load_candles_cache(self, root_path: str):
-        all_files = os.listdir(os.path.join(root_path, "data", "candles"))
-        for file in all_files:
-            if file == ".gitignore":
-                continue
-            try:
-                connector_name, trading_pair, interval = file.split(".")[0].split("|")
-                candles = pd.read_parquet(os.path.join(root_path, "data", "candles", file))
-                candles.index = pd.to_datetime(candles.timestamp, unit='s')
-                candles.index.name = None
-                columns = ['open', 'high', 'low', 'close', 'volume', 'quote_asset_volume',
-                           'n_trades', 'taker_buy_base_volume', 'taker_buy_quote_volume']
-                for column in columns:
-                    candles[column] = pd.to_numeric(candles[column])
-                self._bt_engine.backtesting_data_provider.candles_feeds[
-                    f"{connector_name}_{trading_pair}_{interval}"] = candles
-                # TODO: evaluate start and end time for each feed
-                start_time = candles["timestamp"].min()
-                end_time = candles["timestamp"].max()
-                self._bt_engine.backtesting_data_provider.start_time = start_time
-                self._bt_engine.backtesting_data_provider.end_time = end_time
-            except Exception as e:
-                logger.error(f"Error loading {file}: {e}")
-
-    def load_candles_cache_by_connector_pair(self, connector_name: str, trading_pair: str, root_path: str = ""):
-            all_files = os.listdir(os.path.join(root_path, "data", "candles"))
-            for file in all_files:
-                if file == ".gitignore":
-                    continue
-                try:
-                    if connector_name in file and trading_pair in file:
-                        connector_name, trading_pair, interval = file.split(".")[0].split("|")
-                        candles = pd.read_parquet(os.path.join(root_path, "data", "candles", file))
-                        candles.index = pd.to_datetime(candles.timestamp, unit='s')
-                        candles.index.name = None
-                        columns = ['open', 'high', 'low', 'close', 'volume', 'quote_asset_volume',
-                                   'n_trades', 'taker_buy_base_volume', 'taker_buy_quote_volume']
-                        for column in columns:
-                            candles[column] = pd.to_numeric(candles[column])
-                        self._bt_engine.backtesting_data_provider.candles_feeds[
-                            f"{connector_name}_{trading_pair}_{interval}"] = candles
-                except Exception as e:
-                    logger.error(f"Error loading {file}: {e}")
-
-    def get_controller_config_instance_from_dict(self, config: Dict):
-        return BacktestingEngineBase.get_controller_config_instance_from_dict(
-            config_data=config,
-            controllers_module="controllers",
-        )
-
-    async def run_backtesting(self, config: ControllerConfigBase, start: int,
-                              end: int, backtesting_resolution: str, trade_cost: float = 0.0006) -> BacktestingResult:
-        bt_result = await self._bt_engine.run_backtesting(config, start, end, backtesting_resolution, trade_cost)
-        return BacktestingResult(bt_result, config)
-
-    async def backtest_controller_from_yml(self,
-                                           config_file: str,
-                                           controllers_conf_dir_path: str,
-                                           start: int,
-                                           end: int,
-                                           backtesting_resolution: str = "1m",
-                                           trade_cost: float = 0.0006,
-                                           backtester: Optional[BacktestingEngineBase] = None):
-        config = self._bt_engine.get_controller_config_instance_from_yml(config_file, controllers_conf_dir_path)
-        return await self.run_backtesting(config, start, end, backtesting_resolution, trade_cost, backtester)
-=======
-import logging
-import os
-from typing import Dict, Optional
-
-import pandas as pd
-
-from core.data_structures.backtesting_result import BacktestingResult
-from core.data_paths import data_paths
-from hummingbot.strategy_v2.backtesting.backtesting_engine_base import BacktestingEngineBase
-from hummingbot.strategy_v2.controllers import ControllerConfigBase
-
-# Set up logging
-logging.basicConfig(level=logging.INFO)
-logger = logging.getLogger(__name__)
-
-
-class BacktestingEngine:
-    def __init__(self, load_cached_data: bool = True, custom_backtester: Optional[BacktestingEngineBase] = None):
-        self._bt_engine = custom_backtester if custom_backtester is not None else BacktestingEngineBase()
-        if load_cached_data:
-            self._load_candles_cache()
-
-    def _load_candles_cache(self):
-        # Use centralized data paths
-        candles_path = data_paths.candles_dir
-        if not candles_path.exists():
-            logger.warning(f"Candles directory {candles_path} does not exist.")
-            return
-        all_files = os.listdir(candles_path)
-        for file in all_files:
-            if file == ".gitignore":
-                continue
-            try:
-                connector_name, trading_pair, interval = file.split(".")[0].split("|")
-                candles = pd.read_parquet(candles_path / file)
-                candles.index = pd.to_datetime(candles.timestamp, unit='s')
-                candles.index.name = None
-                columns = ['open', 'high', 'low', 'close', 'volume', 'quote_asset_volume',
-                           'n_trades', 'taker_buy_base_volume', 'taker_buy_quote_volume']
-                for column in columns:
-                    candles[column] = pd.to_numeric(candles[column])
-                self._bt_engine.backtesting_data_provider.candles_feeds[
-                    f"{connector_name}_{trading_pair}_{interval}"] = candles
-                # TODO: evaluate start and end time for each feed
-                start_time = candles["timestamp"].min()
-                end_time = candles["timestamp"].max()
-                self._bt_engine.backtesting_data_provider.start_time = start_time
-                self._bt_engine.backtesting_data_provider.end_time = end_time
-            except Exception as e:
-                logger.error(f"Error loading {file}: {e}")
-
-    def load_candles_cache_by_connector_pair(self, connector_name: str, trading_pair: str):
-            # Use centralized data paths
-            candles_path = data_paths.candles_dir
-            if not candles_path.exists():
-                logger.warning(f"Candles directory {candles_path} does not exist.")
-                return
-            all_files = os.listdir(candles_path)
-            for file in all_files:
-                if file == ".gitignore":
-                    continue
-                try:
-                    if connector_name in file and trading_pair in file:
-                        connector_name, trading_pair, interval = file.split(".")[0].split("|")
-                        candles = pd.read_parquet(candles_path / file)
-                        candles.index = pd.to_datetime(candles.timestamp, unit='s')
-                        candles.index.name = None
-                        columns = ['open', 'high', 'low', 'close', 'volume', 'quote_asset_volume',
-                                   'n_trades', 'taker_buy_base_volume', 'taker_buy_quote_volume']
-                        for column in columns:
-                            candles[column] = pd.to_numeric(candles[column])
-                        self._bt_engine.backtesting_data_provider.candles_feeds[
-                            f"{connector_name}_{trading_pair}_{interval}"] = candles
-                except Exception as e:
-                    logger.error(f"Error loading {file}: {e}")
-
-    def get_controller_config_instance_from_dict(self, config: Dict):
-        return BacktestingEngineBase.get_controller_config_instance_from_dict(
-            config_data=config,
-            controllers_module="controllers",
-        )
-
-    async def run_backtesting(self, config: ControllerConfigBase, start: int,
-                              end: int, backtesting_resolution: str, trade_cost: float = 0.0006) -> BacktestingResult:
-        bt_result = await self._bt_engine.run_backtesting(config, start, end, backtesting_resolution, trade_cost)
-        return BacktestingResult(bt_result, config)
-
-    async def backtest_controller_from_yml(self,
-                                           config_file: str,
-                                           controllers_conf_dir_path: str,
-                                           start: int,
-                                           end: int,
-                                           backtesting_resolution: str = "1m",
-                                           trade_cost: float = 0.0006,
-                                           backtester: Optional[BacktestingEngineBase] = None):
-        config = self._bt_engine.get_controller_config_instance_from_yml(config_file, controllers_conf_dir_path)
-        return await self.run_backtesting(config, start, end, backtesting_resolution, trade_cost, backtester)
->>>>>>> 3ea4e095
+import logging
+import os
+from typing import Dict, Optional
+
+import pandas as pd
+
+from core.data_structures.backtesting_result import BacktestingResult
+from core.data_paths import data_paths
+from hummingbot.strategy_v2.backtesting.backtesting_engine_base import BacktestingEngineBase
+from hummingbot.strategy_v2.controllers import ControllerConfigBase
+
+# Set up logging
+logging.basicConfig(level=logging.INFO)
+logger = logging.getLogger(__name__)
+
+
+class BacktestingEngine:
+    def __init__(self, load_cached_data: bool = True, custom_backtester: Optional[BacktestingEngineBase] = None):
+        self._bt_engine = custom_backtester if custom_backtester is not None else BacktestingEngineBase()
+        if load_cached_data:
+            self._load_candles_cache()
+
+    def _load_candles_cache(self):
+        # Use centralized data paths
+        candles_path = data_paths.candles_dir
+        if not candles_path.exists():
+            logger.warning(f"Candles directory {candles_path} does not exist.")
+            return
+        all_files = os.listdir(candles_path)
+        for file in all_files:
+            if file == ".gitignore":
+                continue
+            try:
+                connector_name, trading_pair, interval = file.split(".")[0].split("|")
+                candles = pd.read_parquet(candles_path / file)
+                candles.index = pd.to_datetime(candles.timestamp, unit='s')
+                candles.index.name = None
+                columns = ['open', 'high', 'low', 'close', 'volume', 'quote_asset_volume',
+                           'n_trades', 'taker_buy_base_volume', 'taker_buy_quote_volume']
+                for column in columns:
+                    candles[column] = pd.to_numeric(candles[column])
+                self._bt_engine.backtesting_data_provider.candles_feeds[
+                    f"{connector_name}_{trading_pair}_{interval}"] = candles
+                # TODO: evaluate start and end time for each feed
+                start_time = candles["timestamp"].min()
+                end_time = candles["timestamp"].max()
+                self._bt_engine.backtesting_data_provider.start_time = start_time
+                self._bt_engine.backtesting_data_provider.end_time = end_time
+            except Exception as e:
+                logger.error(f"Error loading {file}: {e}")
+
+    def load_candles_cache_by_connector_pair(self, connector_name: str, trading_pair: str):
+            # Use centralized data paths
+            candles_path = data_paths.candles_dir
+            if not candles_path.exists():
+                logger.warning(f"Candles directory {candles_path} does not exist.")
+                return
+            all_files = os.listdir(candles_path)
+            for file in all_files:
+                if file == ".gitignore":
+                    continue
+                try:
+                    if connector_name in file and trading_pair in file:
+                        connector_name, trading_pair, interval = file.split(".")[0].split("|")
+                        candles = pd.read_parquet(candles_path / file)
+                        candles.index = pd.to_datetime(candles.timestamp, unit='s')
+                        candles.index.name = None
+                        columns = ['open', 'high', 'low', 'close', 'volume', 'quote_asset_volume',
+                                   'n_trades', 'taker_buy_base_volume', 'taker_buy_quote_volume']
+                        for column in columns:
+                            candles[column] = pd.to_numeric(candles[column])
+                        self._bt_engine.backtesting_data_provider.candles_feeds[
+                            f"{connector_name}_{trading_pair}_{interval}"] = candles
+                except Exception as e:
+                    logger.error(f"Error loading {file}: {e}")
+
+    def get_controller_config_instance_from_dict(self, config: Dict):
+        return BacktestingEngineBase.get_controller_config_instance_from_dict(
+            config_data=config,
+            controllers_module="controllers",
+        )
+
+    async def run_backtesting(self, config: ControllerConfigBase, start: int,
+                              end: int, backtesting_resolution: str, trade_cost: float = 0.0006) -> BacktestingResult:
+        bt_result = await self._bt_engine.run_backtesting(config, start, end, backtesting_resolution, trade_cost)
+        return BacktestingResult(bt_result, config)
+
+    async def backtest_controller_from_yml(self,
+                                           config_file: str,
+                                           controllers_conf_dir_path: str,
+                                           start: int,
+                                           end: int,
+                                           backtesting_resolution: str = "1m",
+                                           trade_cost: float = 0.0006,
+                                           backtester: Optional[BacktestingEngineBase] = None):
+        config = self._bt_engine.get_controller_config_instance_from_yml(config_file, controllers_conf_dir_path)
+        return await self.run_backtesting(config, start, end, backtesting_resolution, trade_cost, backtester)