<<<<<<< HEAD
from typing import Dict, List, Tuple

import numpy as np
import pandas as pd
import plotly.graph_objects as go
from scipy.cluster.hierarchy import fcluster, linkage
from scipy.signal import find_peaks


class PeakAnalyzer:
    def __init__(self, candles: pd.DataFrame):
        self.candles = candles

    def get_peaks_and_clusters(self,
                               prominence_percentage: float = 0.01,
                               distance: int = 5,
                               num_clusters: int = 3,
                               close_price_filter: bool = True,
                               window_size: int = 100,
                               calculation_interval: int = 50) -> List[Dict]:
        candles_length = len(self.candles)
        if candles_length < window_size:
            raise ValueError(f"Candles length is less than window size: {candles_length} < {window_size}")
        intervals = candles_length // calculation_interval
        clusters = []
        prominence_nominal = self._calculate_prominence(self.candles, prominence_percentage)
        for i in range(intervals):
            end_idx = (i + 1) * calculation_interval
            start_idx = end_idx - window_size if end_idx - window_size >= 0 else 0
            df = self.candles.iloc[start_idx:end_idx].copy()
            start_time = df.index.min()
            end_time = df.index.max()
            high_peaks, low_peaks = self._find_price_peaks(df, prominence_nominal, distance)
            close_price = df['close'].iloc[-1]
            high_peak_prices = df['high'].iloc[high_peaks]
            low_peak_prices = df['low'].iloc[low_peaks]
            high_peaks_index = df.iloc[high_peaks].index
            low_peaks_index = df.iloc[low_peaks].index
            if close_price_filter:
                filtered_high_peaks = high_peak_prices[high_peak_prices > close_price]
                filtered_low_peaks = low_peak_prices[low_peak_prices < close_price]
                
                # Find last valid clusters recursively
                if len(filtered_high_peaks) == 0 and i > 0:
                    high_clusters = []
                else:
                    high_clusters, _ = self._hierarchical_clustering(filtered_high_peaks, num_clusters)
                if len(filtered_low_peaks) == 0 and i > 0:
                    low_clusters = []
                else:
                    low_clusters, _ = self._hierarchical_clustering(filtered_low_peaks, num_clusters)
            else:
                filtered_high_peaks = high_peak_prices
                filtered_low_peaks = low_peak_prices
                high_clusters, _ = self._hierarchical_clustering(filtered_high_peaks, num_clusters) if len(filtered_high_peaks) > num_clusters else [], []
                low_clusters, _ = self._hierarchical_clustering(filtered_low_peaks, num_clusters) if len(filtered_low_peaks) > num_clusters else [], []

            clusters.append(
                {
                    'start_time': start_time,
                    'end_time': end_time,
                    'high_peaks_index': high_peaks_index,
                    'low_peaks_index': low_peaks_index,
                    'high_clusters': [cluster for cluster in high_clusters if not pd.isna(cluster)],
                    'low_clusters': [cluster for cluster in low_clusters if not pd.isna(cluster)]
                }
            )
        return clusters

    def get_peaks(self, prominence_percentage: float = 0.01, distance: int = 5):
        prominence_nominal = self._calculate_prominence(self.candles, prominence_percentage)
        high_peaks, low_peaks = self._find_price_peaks(self.candles, prominence_nominal, distance)
        high_peak_prices = self.candles['high'].iloc[high_peaks]
        low_peak_prices = self.candles['low'].iloc[low_peaks]
        high_peaks_index = self.candles.iloc[high_peaks].index
        low_peaks_index = self.candles.iloc[low_peaks].index
        return {
            "high_peaks": [high_peaks_index, high_peak_prices],
            "low_peaks": [low_peaks_index, low_peak_prices],
        }
    

    def _calculate_prominence(self, candles: pd.DataFrame, prominence_percentage: float) -> float:
        price_range = candles['high'].max() - candles['low'].min()
        return price_range * prominence_percentage

    def _find_price_peaks(self, candles: pd.DataFrame, prominence_nominal: float, distance: int) -> Tuple[np.ndarray, np.ndarray]:
        high_peaks, _ = find_peaks(candles['high'], prominence=prominence_nominal, distance=distance)
        low_peaks, _ = find_peaks(-candles['low'], prominence=prominence_nominal, distance=distance)
        return high_peaks, low_peaks

    @staticmethod
    def _hierarchical_clustering(peaks: pd.Series, num_clusters: int = 3) -> Tuple[List[float], np.ndarray]:
        if len(peaks) == 0:
            return [], np.array([])
        if len(peaks) < num_clusters:
            # If we have fewer peaks than requested clusters, return each peak as its own cluster
            return peaks.tolist(), np.arange(len(peaks))
        
        Z = linkage(peaks.values.reshape(-1, 1), method='ward')
        labels = fcluster(Z, num_clusters, criterion='maxclust')
        centroids = [peaks[labels == k].mean() for k in range(1, num_clusters + 1)]
        return centroids, labels
    
    def add_clusters_to_candles_fig(self, fig: go.Figure, clusters: List[Dict]):
        for i, cluster in enumerate(clusters):
            # Plot high peaks for current cluster
            fig.add_trace(go.Scatter(
                x=cluster['high_peaks_index'],
                y=self.candles['high'].loc[cluster['high_peaks_index']],
                mode='markers',
                marker=dict(size=7, color='yellow'),
                name=f'High Peaks {cluster["start_time"]}',
                showlegend=False
            ))
            
            # Plot low peaks for current cluster
            fig.add_trace(go.Scatter(
                x=cluster['low_peaks_index'],
                y=self.candles['low'].loc[cluster['low_peaks_index']],
                mode='markers',
                marker=dict(size=7, color='yellow'),
                name=f'Low Peaks {cluster["start_time"]}',
                showlegend=False
            ))

            # Plot horizontal lines for high clusters
            for level in cluster['high_clusters']:
                x_start = cluster['end_time']
                x_end = clusters[i+1]['end_time'] if i < len(clusters)-1 else self.candles.index[-1]
                fig.add_shape(
                    type="line",
                    x0=x_start,
                    y0=level,
                    x1=x_end,
                    y1=level,
                    line=dict(color='orange', width=2),
                )
                # fig.add_annotation(
                #     x=x_start,
                #     y=level,
                #     text=f"High: {level:.2f}",
                #     showarrow=False,
                #     yshift=10
                # )

            # Plot horizontal lines for low clusters
            for level in cluster['low_clusters']:
                x_start = cluster['end_time']
                x_end = clusters[i+1]['end_time'] if i < len(clusters)-1 else self.candles.index[-1]
                fig.add_shape(
                    type="line",
                    x0=x_start,
                    y0=level,
                    x1=x_end,
                    y1=level,
                    line=dict(color='blue', width=2, dash='dash'),
                )
                # fig.add_annotation(
                #     x=x_start,
                #     y=level,
                #     text=f"Low: {level:.2f}",
                #     showarrow=False,
                #     yshift=-10
                # )

    def _get_last_valid_clusters(self, clusters: List[Dict], current_index: int, cluster_type: str, close_price: float) -> List[float]:
        """Recursively look back through clusters to find the last valid cluster values."""
        for idx in range(current_index - 1, -1, -1):
            if cluster_type == "high_cluster":
                high_clusters = clusters[idx][cluster_type]
            if len(clusters[idx][cluster_type]) > 0:
                if all(value > close_price for value in clusters[idx][cluster_type]):
                    return clusters[idx][cluster_type]
                else:
                    # get the low clusters and use the values to set the high clusters symmetrically
                    low_clusters = clusters[idx]['low_clusters']
                    high_clusters = [close_price * 2 - value for value in low_clusters]
                    return high_clusters
        # If no valid clusters found, return empty list or handle as needed
        return []
=======
"""
Support and resistance level detection using peak clustering and hierarchical analysis.
"""
from typing import Dict, List, Tuple, Optional, TYPE_CHECKING
import numpy as np
import pandas as pd
import plotly.graph_objects as go
from scipy.cluster.hierarchy import fcluster, linkage
from scipy.signal import find_peaks

from core.features.feature_base import FeatureBase, FeatureConfig
from core.features.models import Feature, Signal

if TYPE_CHECKING:
    from core.data_structures.candles import Candles


class PeakAnalyzerConfig(FeatureConfig):
    name: str = "peak_analyzer"
    prominence_percentage: float = 0.01
    distance: int = 5
    num_clusters: int = 3
    close_price_filter: bool = True
    window_size: int = 100
    calculation_interval: int = 50


class PeakAnalyzer(FeatureBase[PeakAnalyzerConfig]):
    """
    Advanced support/resistance detection using:
    - Peak detection with prominence filtering
    - Hierarchical clustering for level identification
    - Time-windowed analysis
    """

    def calculate(self, data: pd.DataFrame) -> pd.DataFrame:
        """Calculate peak clusters and support/resistance levels."""
        df = data.copy()

        # Get the latest cluster data
        clusters = self.get_peaks_and_clusters(df)

        # Add the latest cluster levels to dataframe
        if clusters:
            latest_cluster = clusters[-1]
            df['high_clusters'] = str(latest_cluster['high_clusters'])
            df['low_clusters'] = str(latest_cluster['low_clusters'])

            # Add nearest support/resistance
            close_price = df['close'].iloc[-1]
            high_clusters = latest_cluster['high_clusters']
            low_clusters = latest_cluster['low_clusters']

            # Find nearest resistance (above price)
            resistances = [c for c in high_clusters if c > close_price]
            df['nearest_resistance'] = min(resistances) if resistances else np.nan

            # Find nearest support (below price)
            supports = [c for c in low_clusters if c < close_price]
            df['nearest_support'] = max(supports) if supports else np.nan
        else:
            df['high_clusters'] = '[]'
            df['low_clusters'] = '[]'
            df['nearest_resistance'] = np.nan
            df['nearest_support'] = np.nan

        return df

    def get_peaks_and_clusters(self, candles: pd.DataFrame) -> List[Dict]:
        """Get peaks and cluster them into support/resistance levels."""
        candles_length = len(candles)
        if candles_length < self.config.window_size:
            return []

        intervals = candles_length // self.config.calculation_interval
        clusters = []
        prominence_nominal = self._calculate_prominence(candles, self.config.prominence_percentage)

        for i in range(intervals):
            end_idx = (i + 1) * self.config.calculation_interval
            start_idx = end_idx - self.config.window_size if end_idx - self.config.window_size >= 0 else 0
            df = candles.iloc[start_idx:end_idx].copy()
            start_time = df.index.min()
            end_time = df.index.max()
            high_peaks, low_peaks = self._find_price_peaks(df, prominence_nominal, self.config.distance)
            close_price = df['close'].iloc[-1]
            high_peak_prices = df['high'].iloc[high_peaks]
            low_peak_prices = df['low'].iloc[low_peaks]
            high_peaks_index = df.iloc[high_peaks].index
            low_peaks_index = df.iloc[low_peaks].index

            if self.config.close_price_filter:
                filtered_high_peaks = high_peak_prices[high_peak_prices > close_price]
                filtered_low_peaks = low_peak_prices[low_peak_prices < close_price]

                if len(filtered_high_peaks) == 0 and i > 0:
                    high_clusters = []
                else:
                    high_clusters, _ = self._hierarchical_clustering(filtered_high_peaks, self.config.num_clusters)
                if len(filtered_low_peaks) == 0 and i > 0:
                    low_clusters = []
                else:
                    low_clusters, _ = self._hierarchical_clustering(filtered_low_peaks, self.config.num_clusters)
            else:
                filtered_high_peaks = high_peak_prices
                filtered_low_peaks = low_peak_prices
                high_clusters, _ = self._hierarchical_clustering(filtered_high_peaks, self.config.num_clusters) if len(filtered_high_peaks) > self.config.num_clusters else ([], [])
                low_clusters, _ = self._hierarchical_clustering(filtered_low_peaks, self.config.num_clusters) if len(filtered_low_peaks) > self.config.num_clusters else ([], [])

            clusters.append({
                'start_time': start_time,
                'end_time': end_time,
                'high_peaks_index': high_peaks_index,
                'low_peaks_index': low_peaks_index,
                'high_clusters': [cluster for cluster in high_clusters if not pd.isna(cluster)],
                'low_clusters': [cluster for cluster in low_clusters if not pd.isna(cluster)]
            })

        return clusters

    def get_peaks(self, candles: pd.DataFrame):
        """Get all peaks without clustering."""
        prominence_nominal = self._calculate_prominence(candles, self.config.prominence_percentage)
        high_peaks, low_peaks = self._find_price_peaks(candles, prominence_nominal, self.config.distance)
        high_peak_prices = candles['high'].iloc[high_peaks]
        low_peak_prices = candles['low'].iloc[low_peaks]
        high_peaks_index = candles.iloc[high_peaks].index
        low_peaks_index = candles.iloc[low_peaks].index
        return {
            "high_peaks": [high_peaks_index, high_peak_prices],
            "low_peaks": [low_peaks_index, low_peak_prices],
        }

    def _calculate_prominence(self, candles: pd.DataFrame, prominence_percentage: float) -> float:
        """Calculate prominence threshold based on price range."""
        price_range = candles['high'].max() - candles['low'].min()
        return price_range * prominence_percentage

    def _find_price_peaks(self, candles: pd.DataFrame, prominence_nominal: float, distance: int) -> Tuple[np.ndarray, np.ndarray]:
        """Find high and low peaks using scipy find_peaks."""
        high_peaks, _ = find_peaks(candles['high'], prominence=prominence_nominal, distance=distance)
        low_peaks, _ = find_peaks(-candles['low'], prominence=prominence_nominal, distance=distance)
        return high_peaks, low_peaks

    @staticmethod
    def _hierarchical_clustering(peaks: pd.Series, num_clusters: int = 3) -> Tuple[List[float], np.ndarray]:
        """Cluster peaks using hierarchical clustering."""
        if len(peaks) == 0:
            return [], np.array([])
        if len(peaks) < num_clusters:
            return peaks.tolist(), np.arange(len(peaks))

        Z = linkage(peaks.values.reshape(-1, 1), method='ward')
        labels = fcluster(Z, num_clusters, criterion='maxclust')
        centroids = [peaks[labels == k].mean() for k in range(1, num_clusters + 1)]
        return centroids, labels

    def create_feature(self, candles: "Candles") -> Feature:
        """Create Feature object from candles."""
        df = self.calculate(candles.data)
        clusters = self.get_peaks_and_clusters(candles.data)

        # Get latest cluster data
        latest_cluster = clusters[-1] if clusters else None

        value = {
            'high_clusters': latest_cluster['high_clusters'] if latest_cluster else [],
            'low_clusters': latest_cluster['low_clusters'] if latest_cluster else [],
            'nearest_resistance': float(df['nearest_resistance'].iloc[-1]) if not pd.isna(df['nearest_resistance'].iloc[-1]) else None,
            'nearest_support': float(df['nearest_support'].iloc[-1]) if not pd.isna(df['nearest_support'].iloc[-1]) else None,
            'num_resistance_levels': len(latest_cluster['high_clusters']) if latest_cluster else 0,
            'num_support_levels': len(latest_cluster['low_clusters']) if latest_cluster else 0,
        }

        return Feature(
            feature_name="peak_analyzer",
            trading_pair=candles.trading_pair,
            connector_name=candles.connector_name,
            value=value,
            info={
                'prominence_percentage': self.config.prominence_percentage,
                'distance': self.config.distance,
                'num_clusters': self.config.num_clusters,
                'window_size': self.config.window_size,
                'calculation_interval': self.config.calculation_interval,
                'description': 'Support/resistance detection via peak clustering',
                'interval': candles.interval
            }
        )

    def create_signal(self, candles: "Candles", proximity_threshold: float = 0.02) -> Optional[Signal]:
        """Create signal when price is near support/resistance levels."""
        df = self.calculate(candles.data)
        close_price = df['close'].iloc[-1]

        nearest_resistance = df['nearest_resistance'].iloc[-1]
        nearest_support = df['nearest_support'].iloc[-1]

        # Calculate proximity to levels
        if not pd.isna(nearest_resistance):
            resistance_distance = (nearest_resistance - close_price) / close_price
            if 0 < resistance_distance < proximity_threshold:
                # Near resistance - potential reversal SHORT
                signal_value = -min(1.0, (proximity_threshold - resistance_distance) / proximity_threshold)
                return Signal(
                    signal_name=f"peak_analyzer_{self.config.num_clusters}",
                    trading_pair=candles.trading_pair,
                    category='mr',  # mean reversion at S/R levels
                    value=signal_value
                )

        if not pd.isna(nearest_support):
            support_distance = (close_price - nearest_support) / close_price
            if 0 < support_distance < proximity_threshold:
                # Near support - potential reversal LONG
                signal_value = min(1.0, (proximity_threshold - support_distance) / proximity_threshold)
                return Signal(
                    signal_name=f"peak_analyzer_{self.config.num_clusters}",
                    trading_pair=candles.trading_pair,
                    category='mr',
                    value=signal_value
                )

        return None

    def add_to_fig(self, fig: go.Figure, candles: "Candles", row: Optional[int] = None, **kwargs) -> go.Figure:
        """Add support/resistance levels and peaks to chart."""
        clusters = self.get_peaks_and_clusters(candles.data)

        for i, cluster in enumerate(clusters):
            # Plot high peaks
            fig.add_trace(go.Scatter(
                x=cluster['high_peaks_index'],
                y=candles.data['high'].loc[cluster['high_peaks_index']],
                mode='markers',
                marker=dict(size=7, color='yellow'),
                name=f'High Peaks {cluster["start_time"]}',
                showlegend=False
            ))

            # Plot low peaks
            fig.add_trace(go.Scatter(
                x=cluster['low_peaks_index'],
                y=candles.data['low'].loc[cluster['low_peaks_index']],
                mode='markers',
                marker=dict(size=7, color='yellow'),
                name=f'Low Peaks {cluster["start_time"]}',
                showlegend=False
            ))

            # Plot resistance levels (high clusters)
            for level in cluster['high_clusters']:
                x_start = cluster['end_time']
                x_end = clusters[i+1]['end_time'] if i < len(clusters)-1 else candles.data.index[-1]
                fig.add_shape(
                    type="line",
                    x0=x_start,
                    y0=level,
                    x1=x_end,
                    y1=level,
                    line=dict(color='orange', width=2),
                )

            # Plot support levels (low clusters)
            for level in cluster['low_clusters']:
                x_start = cluster['end_time']
                x_end = clusters[i+1]['end_time'] if i < len(clusters)-1 else candles.data.index[-1]
                fig.add_shape(
                    type="line",
                    x0=x_start,
                    y0=level,
                    x1=x_end,
                    y1=level,
                    line=dict(color='blue', width=2, dash='dash'),
                )

        return fig
>>>>>>> 3ea4e095
<|MERGE_RESOLUTION|>--- conflicted
+++ resolved
@@ -1,461 +1,277 @@
-<<<<<<< HEAD
-from typing import Dict, List, Tuple
-
-import numpy as np
-import pandas as pd
-import plotly.graph_objects as go
-from scipy.cluster.hierarchy import fcluster, linkage
-from scipy.signal import find_peaks
-
-
-class PeakAnalyzer:
-    def __init__(self, candles: pd.DataFrame):
-        self.candles = candles
-
-    def get_peaks_and_clusters(self,
-                               prominence_percentage: float = 0.01,
-                               distance: int = 5,
-                               num_clusters: int = 3,
-                               close_price_filter: bool = True,
-                               window_size: int = 100,
-                               calculation_interval: int = 50) -> List[Dict]:
-        candles_length = len(self.candles)
-        if candles_length < window_size:
-            raise ValueError(f"Candles length is less than window size: {candles_length} < {window_size}")
-        intervals = candles_length // calculation_interval
-        clusters = []
-        prominence_nominal = self._calculate_prominence(self.candles, prominence_percentage)
-        for i in range(intervals):
-            end_idx = (i + 1) * calculation_interval
-            start_idx = end_idx - window_size if end_idx - window_size >= 0 else 0
-            df = self.candles.iloc[start_idx:end_idx].copy()
-            start_time = df.index.min()
-            end_time = df.index.max()
-            high_peaks, low_peaks = self._find_price_peaks(df, prominence_nominal, distance)
-            close_price = df['close'].iloc[-1]
-            high_peak_prices = df['high'].iloc[high_peaks]
-            low_peak_prices = df['low'].iloc[low_peaks]
-            high_peaks_index = df.iloc[high_peaks].index
-            low_peaks_index = df.iloc[low_peaks].index
-            if close_price_filter:
-                filtered_high_peaks = high_peak_prices[high_peak_prices > close_price]
-                filtered_low_peaks = low_peak_prices[low_peak_prices < close_price]
-                
-                # Find last valid clusters recursively
-                if len(filtered_high_peaks) == 0 and i > 0:
-                    high_clusters = []
-                else:
-                    high_clusters, _ = self._hierarchical_clustering(filtered_high_peaks, num_clusters)
-                if len(filtered_low_peaks) == 0 and i > 0:
-                    low_clusters = []
-                else:
-                    low_clusters, _ = self._hierarchical_clustering(filtered_low_peaks, num_clusters)
-            else:
-                filtered_high_peaks = high_peak_prices
-                filtered_low_peaks = low_peak_prices
-                high_clusters, _ = self._hierarchical_clustering(filtered_high_peaks, num_clusters) if len(filtered_high_peaks) > num_clusters else [], []
-                low_clusters, _ = self._hierarchical_clustering(filtered_low_peaks, num_clusters) if len(filtered_low_peaks) > num_clusters else [], []
-
-            clusters.append(
-                {
-                    'start_time': start_time,
-                    'end_time': end_time,
-                    'high_peaks_index': high_peaks_index,
-                    'low_peaks_index': low_peaks_index,
-                    'high_clusters': [cluster for cluster in high_clusters if not pd.isna(cluster)],
-                    'low_clusters': [cluster for cluster in low_clusters if not pd.isna(cluster)]
-                }
-            )
-        return clusters
-
-    def get_peaks(self, prominence_percentage: float = 0.01, distance: int = 5):
-        prominence_nominal = self._calculate_prominence(self.candles, prominence_percentage)
-        high_peaks, low_peaks = self._find_price_peaks(self.candles, prominence_nominal, distance)
-        high_peak_prices = self.candles['high'].iloc[high_peaks]
-        low_peak_prices = self.candles['low'].iloc[low_peaks]
-        high_peaks_index = self.candles.iloc[high_peaks].index
-        low_peaks_index = self.candles.iloc[low_peaks].index
-        return {
-            "high_peaks": [high_peaks_index, high_peak_prices],
-            "low_peaks": [low_peaks_index, low_peak_prices],
-        }
-    
-
-    def _calculate_prominence(self, candles: pd.DataFrame, prominence_percentage: float) -> float:
-        price_range = candles['high'].max() - candles['low'].min()
-        return price_range * prominence_percentage
-
-    def _find_price_peaks(self, candles: pd.DataFrame, prominence_nominal: float, distance: int) -> Tuple[np.ndarray, np.ndarray]:
-        high_peaks, _ = find_peaks(candles['high'], prominence=prominence_nominal, distance=distance)
-        low_peaks, _ = find_peaks(-candles['low'], prominence=prominence_nominal, distance=distance)
-        return high_peaks, low_peaks
-
-    @staticmethod
-    def _hierarchical_clustering(peaks: pd.Series, num_clusters: int = 3) -> Tuple[List[float], np.ndarray]:
-        if len(peaks) == 0:
-            return [], np.array([])
-        if len(peaks) < num_clusters:
-            # If we have fewer peaks than requested clusters, return each peak as its own cluster
-            return peaks.tolist(), np.arange(len(peaks))
-        
-        Z = linkage(peaks.values.reshape(-1, 1), method='ward')
-        labels = fcluster(Z, num_clusters, criterion='maxclust')
-        centroids = [peaks[labels == k].mean() for k in range(1, num_clusters + 1)]
-        return centroids, labels
-    
-    def add_clusters_to_candles_fig(self, fig: go.Figure, clusters: List[Dict]):
-        for i, cluster in enumerate(clusters):
-            # Plot high peaks for current cluster
-            fig.add_trace(go.Scatter(
-                x=cluster['high_peaks_index'],
-                y=self.candles['high'].loc[cluster['high_peaks_index']],
-                mode='markers',
-                marker=dict(size=7, color='yellow'),
-                name=f'High Peaks {cluster["start_time"]}',
-                showlegend=False
-            ))
-            
-            # Plot low peaks for current cluster
-            fig.add_trace(go.Scatter(
-                x=cluster['low_peaks_index'],
-                y=self.candles['low'].loc[cluster['low_peaks_index']],
-                mode='markers',
-                marker=dict(size=7, color='yellow'),
-                name=f'Low Peaks {cluster["start_time"]}',
-                showlegend=False
-            ))
-
-            # Plot horizontal lines for high clusters
-            for level in cluster['high_clusters']:
-                x_start = cluster['end_time']
-                x_end = clusters[i+1]['end_time'] if i < len(clusters)-1 else self.candles.index[-1]
-                fig.add_shape(
-                    type="line",
-                    x0=x_start,
-                    y0=level,
-                    x1=x_end,
-                    y1=level,
-                    line=dict(color='orange', width=2),
-                )
-                # fig.add_annotation(
-                #     x=x_start,
-                #     y=level,
-                #     text=f"High: {level:.2f}",
-                #     showarrow=False,
-                #     yshift=10
-                # )
-
-            # Plot horizontal lines for low clusters
-            for level in cluster['low_clusters']:
-                x_start = cluster['end_time']
-                x_end = clusters[i+1]['end_time'] if i < len(clusters)-1 else self.candles.index[-1]
-                fig.add_shape(
-                    type="line",
-                    x0=x_start,
-                    y0=level,
-                    x1=x_end,
-                    y1=level,
-                    line=dict(color='blue', width=2, dash='dash'),
-                )
-                # fig.add_annotation(
-                #     x=x_start,
-                #     y=level,
-                #     text=f"Low: {level:.2f}",
-                #     showarrow=False,
-                #     yshift=-10
-                # )
-
-    def _get_last_valid_clusters(self, clusters: List[Dict], current_index: int, cluster_type: str, close_price: float) -> List[float]:
-        """Recursively look back through clusters to find the last valid cluster values."""
-        for idx in range(current_index - 1, -1, -1):
-            if cluster_type == "high_cluster":
-                high_clusters = clusters[idx][cluster_type]
-            if len(clusters[idx][cluster_type]) > 0:
-                if all(value > close_price for value in clusters[idx][cluster_type]):
-                    return clusters[idx][cluster_type]
-                else:
-                    # get the low clusters and use the values to set the high clusters symmetrically
-                    low_clusters = clusters[idx]['low_clusters']
-                    high_clusters = [close_price * 2 - value for value in low_clusters]
-                    return high_clusters
-        # If no valid clusters found, return empty list or handle as needed
-        return []
-=======
-"""
-Support and resistance level detection using peak clustering and hierarchical analysis.
-"""
-from typing import Dict, List, Tuple, Optional, TYPE_CHECKING
-import numpy as np
-import pandas as pd
-import plotly.graph_objects as go
-from scipy.cluster.hierarchy import fcluster, linkage
-from scipy.signal import find_peaks
-
-from core.features.feature_base import FeatureBase, FeatureConfig
-from core.features.models import Feature, Signal
-
-if TYPE_CHECKING:
-    from core.data_structures.candles import Candles
-
-
-class PeakAnalyzerConfig(FeatureConfig):
-    name: str = "peak_analyzer"
-    prominence_percentage: float = 0.01
-    distance: int = 5
-    num_clusters: int = 3
-    close_price_filter: bool = True
-    window_size: int = 100
-    calculation_interval: int = 50
-
-
-class PeakAnalyzer(FeatureBase[PeakAnalyzerConfig]):
-    """
-    Advanced support/resistance detection using:
-    - Peak detection with prominence filtering
-    - Hierarchical clustering for level identification
-    - Time-windowed analysis
-    """
-
-    def calculate(self, data: pd.DataFrame) -> pd.DataFrame:
-        """Calculate peak clusters and support/resistance levels."""
-        df = data.copy()
-
-        # Get the latest cluster data
-        clusters = self.get_peaks_and_clusters(df)
-
-        # Add the latest cluster levels to dataframe
-        if clusters:
-            latest_cluster = clusters[-1]
-            df['high_clusters'] = str(latest_cluster['high_clusters'])
-            df['low_clusters'] = str(latest_cluster['low_clusters'])
-
-            # Add nearest support/resistance
-            close_price = df['close'].iloc[-1]
-            high_clusters = latest_cluster['high_clusters']
-            low_clusters = latest_cluster['low_clusters']
-
-            # Find nearest resistance (above price)
-            resistances = [c for c in high_clusters if c > close_price]
-            df['nearest_resistance'] = min(resistances) if resistances else np.nan
-
-            # Find nearest support (below price)
-            supports = [c for c in low_clusters if c < close_price]
-            df['nearest_support'] = max(supports) if supports else np.nan
-        else:
-            df['high_clusters'] = '[]'
-            df['low_clusters'] = '[]'
-            df['nearest_resistance'] = np.nan
-            df['nearest_support'] = np.nan
-
-        return df
-
-    def get_peaks_and_clusters(self, candles: pd.DataFrame) -> List[Dict]:
-        """Get peaks and cluster them into support/resistance levels."""
-        candles_length = len(candles)
-        if candles_length < self.config.window_size:
-            return []
-
-        intervals = candles_length // self.config.calculation_interval
-        clusters = []
-        prominence_nominal = self._calculate_prominence(candles, self.config.prominence_percentage)
-
-        for i in range(intervals):
-            end_idx = (i + 1) * self.config.calculation_interval
-            start_idx = end_idx - self.config.window_size if end_idx - self.config.window_size >= 0 else 0
-            df = candles.iloc[start_idx:end_idx].copy()
-            start_time = df.index.min()
-            end_time = df.index.max()
-            high_peaks, low_peaks = self._find_price_peaks(df, prominence_nominal, self.config.distance)
-            close_price = df['close'].iloc[-1]
-            high_peak_prices = df['high'].iloc[high_peaks]
-            low_peak_prices = df['low'].iloc[low_peaks]
-            high_peaks_index = df.iloc[high_peaks].index
-            low_peaks_index = df.iloc[low_peaks].index
-
-            if self.config.close_price_filter:
-                filtered_high_peaks = high_peak_prices[high_peak_prices > close_price]
-                filtered_low_peaks = low_peak_prices[low_peak_prices < close_price]
-
-                if len(filtered_high_peaks) == 0 and i > 0:
-                    high_clusters = []
-                else:
-                    high_clusters, _ = self._hierarchical_clustering(filtered_high_peaks, self.config.num_clusters)
-                if len(filtered_low_peaks) == 0 and i > 0:
-                    low_clusters = []
-                else:
-                    low_clusters, _ = self._hierarchical_clustering(filtered_low_peaks, self.config.num_clusters)
-            else:
-                filtered_high_peaks = high_peak_prices
-                filtered_low_peaks = low_peak_prices
-                high_clusters, _ = self._hierarchical_clustering(filtered_high_peaks, self.config.num_clusters) if len(filtered_high_peaks) > self.config.num_clusters else ([], [])
-                low_clusters, _ = self._hierarchical_clustering(filtered_low_peaks, self.config.num_clusters) if len(filtered_low_peaks) > self.config.num_clusters else ([], [])
-
-            clusters.append({
-                'start_time': start_time,
-                'end_time': end_time,
-                'high_peaks_index': high_peaks_index,
-                'low_peaks_index': low_peaks_index,
-                'high_clusters': [cluster for cluster in high_clusters if not pd.isna(cluster)],
-                'low_clusters': [cluster for cluster in low_clusters if not pd.isna(cluster)]
-            })
-
-        return clusters
-
-    def get_peaks(self, candles: pd.DataFrame):
-        """Get all peaks without clustering."""
-        prominence_nominal = self._calculate_prominence(candles, self.config.prominence_percentage)
-        high_peaks, low_peaks = self._find_price_peaks(candles, prominence_nominal, self.config.distance)
-        high_peak_prices = candles['high'].iloc[high_peaks]
-        low_peak_prices = candles['low'].iloc[low_peaks]
-        high_peaks_index = candles.iloc[high_peaks].index
-        low_peaks_index = candles.iloc[low_peaks].index
-        return {
-            "high_peaks": [high_peaks_index, high_peak_prices],
-            "low_peaks": [low_peaks_index, low_peak_prices],
-        }
-
-    def _calculate_prominence(self, candles: pd.DataFrame, prominence_percentage: float) -> float:
-        """Calculate prominence threshold based on price range."""
-        price_range = candles['high'].max() - candles['low'].min()
-        return price_range * prominence_percentage
-
-    def _find_price_peaks(self, candles: pd.DataFrame, prominence_nominal: float, distance: int) -> Tuple[np.ndarray, np.ndarray]:
-        """Find high and low peaks using scipy find_peaks."""
-        high_peaks, _ = find_peaks(candles['high'], prominence=prominence_nominal, distance=distance)
-        low_peaks, _ = find_peaks(-candles['low'], prominence=prominence_nominal, distance=distance)
-        return high_peaks, low_peaks
-
-    @staticmethod
-    def _hierarchical_clustering(peaks: pd.Series, num_clusters: int = 3) -> Tuple[List[float], np.ndarray]:
-        """Cluster peaks using hierarchical clustering."""
-        if len(peaks) == 0:
-            return [], np.array([])
-        if len(peaks) < num_clusters:
-            return peaks.tolist(), np.arange(len(peaks))
-
-        Z = linkage(peaks.values.reshape(-1, 1), method='ward')
-        labels = fcluster(Z, num_clusters, criterion='maxclust')
-        centroids = [peaks[labels == k].mean() for k in range(1, num_clusters + 1)]
-        return centroids, labels
-
-    def create_feature(self, candles: "Candles") -> Feature:
-        """Create Feature object from candles."""
-        df = self.calculate(candles.data)
-        clusters = self.get_peaks_and_clusters(candles.data)
-
-        # Get latest cluster data
-        latest_cluster = clusters[-1] if clusters else None
-
-        value = {
-            'high_clusters': latest_cluster['high_clusters'] if latest_cluster else [],
-            'low_clusters': latest_cluster['low_clusters'] if latest_cluster else [],
-            'nearest_resistance': float(df['nearest_resistance'].iloc[-1]) if not pd.isna(df['nearest_resistance'].iloc[-1]) else None,
-            'nearest_support': float(df['nearest_support'].iloc[-1]) if not pd.isna(df['nearest_support'].iloc[-1]) else None,
-            'num_resistance_levels': len(latest_cluster['high_clusters']) if latest_cluster else 0,
-            'num_support_levels': len(latest_cluster['low_clusters']) if latest_cluster else 0,
-        }
-
-        return Feature(
-            feature_name="peak_analyzer",
-            trading_pair=candles.trading_pair,
-            connector_name=candles.connector_name,
-            value=value,
-            info={
-                'prominence_percentage': self.config.prominence_percentage,
-                'distance': self.config.distance,
-                'num_clusters': self.config.num_clusters,
-                'window_size': self.config.window_size,
-                'calculation_interval': self.config.calculation_interval,
-                'description': 'Support/resistance detection via peak clustering',
-                'interval': candles.interval
-            }
-        )
-
-    def create_signal(self, candles: "Candles", proximity_threshold: float = 0.02) -> Optional[Signal]:
-        """Create signal when price is near support/resistance levels."""
-        df = self.calculate(candles.data)
-        close_price = df['close'].iloc[-1]
-
-        nearest_resistance = df['nearest_resistance'].iloc[-1]
-        nearest_support = df['nearest_support'].iloc[-1]
-
-        # Calculate proximity to levels
-        if not pd.isna(nearest_resistance):
-            resistance_distance = (nearest_resistance - close_price) / close_price
-            if 0 < resistance_distance < proximity_threshold:
-                # Near resistance - potential reversal SHORT
-                signal_value = -min(1.0, (proximity_threshold - resistance_distance) / proximity_threshold)
-                return Signal(
-                    signal_name=f"peak_analyzer_{self.config.num_clusters}",
-                    trading_pair=candles.trading_pair,
-                    category='mr',  # mean reversion at S/R levels
-                    value=signal_value
-                )
-
-        if not pd.isna(nearest_support):
-            support_distance = (close_price - nearest_support) / close_price
-            if 0 < support_distance < proximity_threshold:
-                # Near support - potential reversal LONG
-                signal_value = min(1.0, (proximity_threshold - support_distance) / proximity_threshold)
-                return Signal(
-                    signal_name=f"peak_analyzer_{self.config.num_clusters}",
-                    trading_pair=candles.trading_pair,
-                    category='mr',
-                    value=signal_value
-                )
-
-        return None
-
-    def add_to_fig(self, fig: go.Figure, candles: "Candles", row: Optional[int] = None, **kwargs) -> go.Figure:
-        """Add support/resistance levels and peaks to chart."""
-        clusters = self.get_peaks_and_clusters(candles.data)
-
-        for i, cluster in enumerate(clusters):
-            # Plot high peaks
-            fig.add_trace(go.Scatter(
-                x=cluster['high_peaks_index'],
-                y=candles.data['high'].loc[cluster['high_peaks_index']],
-                mode='markers',
-                marker=dict(size=7, color='yellow'),
-                name=f'High Peaks {cluster["start_time"]}',
-                showlegend=False
-            ))
-
-            # Plot low peaks
-            fig.add_trace(go.Scatter(
-                x=cluster['low_peaks_index'],
-                y=candles.data['low'].loc[cluster['low_peaks_index']],
-                mode='markers',
-                marker=dict(size=7, color='yellow'),
-                name=f'Low Peaks {cluster["start_time"]}',
-                showlegend=False
-            ))
-
-            # Plot resistance levels (high clusters)
-            for level in cluster['high_clusters']:
-                x_start = cluster['end_time']
-                x_end = clusters[i+1]['end_time'] if i < len(clusters)-1 else candles.data.index[-1]
-                fig.add_shape(
-                    type="line",
-                    x0=x_start,
-                    y0=level,
-                    x1=x_end,
-                    y1=level,
-                    line=dict(color='orange', width=2),
-                )
-
-            # Plot support levels (low clusters)
-            for level in cluster['low_clusters']:
-                x_start = cluster['end_time']
-                x_end = clusters[i+1]['end_time'] if i < len(clusters)-1 else candles.data.index[-1]
-                fig.add_shape(
-                    type="line",
-                    x0=x_start,
-                    y0=level,
-                    x1=x_end,
-                    y1=level,
-                    line=dict(color='blue', width=2, dash='dash'),
-                )
-
-        return fig
->>>>>>> 3ea4e095
+"""
+Support and resistance level detection using peak clustering and hierarchical analysis.
+"""
+from typing import Dict, List, Tuple, Optional, TYPE_CHECKING
+import numpy as np
+import pandas as pd
+import plotly.graph_objects as go
+from scipy.cluster.hierarchy import fcluster, linkage
+from scipy.signal import find_peaks
+
+from core.features.feature_base import FeatureBase, FeatureConfig
+from core.features.models import Feature, Signal
+
+if TYPE_CHECKING:
+    from core.data_structures.candles import Candles
+
+
+class PeakAnalyzerConfig(FeatureConfig):
+    name: str = "peak_analyzer"
+    prominence_percentage: float = 0.01
+    distance: int = 5
+    num_clusters: int = 3
+    close_price_filter: bool = True
+    window_size: int = 100
+    calculation_interval: int = 50
+
+
+class PeakAnalyzer(FeatureBase[PeakAnalyzerConfig]):
+    """
+    Advanced support/resistance detection using:
+    - Peak detection with prominence filtering
+    - Hierarchical clustering for level identification
+    - Time-windowed analysis
+    """
+
+    def calculate(self, data: pd.DataFrame) -> pd.DataFrame:
+        """Calculate peak clusters and support/resistance levels."""
+        df = data.copy()
+
+        # Get the latest cluster data
+        clusters = self.get_peaks_and_clusters(df)
+
+        # Add the latest cluster levels to dataframe
+        if clusters:
+            latest_cluster = clusters[-1]
+            df['high_clusters'] = str(latest_cluster['high_clusters'])
+            df['low_clusters'] = str(latest_cluster['low_clusters'])
+
+            # Add nearest support/resistance
+            close_price = df['close'].iloc[-1]
+            high_clusters = latest_cluster['high_clusters']
+            low_clusters = latest_cluster['low_clusters']
+
+            # Find nearest resistance (above price)
+            resistances = [c for c in high_clusters if c > close_price]
+            df['nearest_resistance'] = min(resistances) if resistances else np.nan
+
+            # Find nearest support (below price)
+            supports = [c for c in low_clusters if c < close_price]
+            df['nearest_support'] = max(supports) if supports else np.nan
+        else:
+            df['high_clusters'] = '[]'
+            df['low_clusters'] = '[]'
+            df['nearest_resistance'] = np.nan
+            df['nearest_support'] = np.nan
+
+        return df
+
+    def get_peaks_and_clusters(self, candles: pd.DataFrame) -> List[Dict]:
+        """Get peaks and cluster them into support/resistance levels."""
+        candles_length = len(candles)
+        if candles_length < self.config.window_size:
+            return []
+
+        intervals = candles_length // self.config.calculation_interval
+        clusters = []
+        prominence_nominal = self._calculate_prominence(candles, self.config.prominence_percentage)
+
+        for i in range(intervals):
+            end_idx = (i + 1) * self.config.calculation_interval
+            start_idx = end_idx - self.config.window_size if end_idx - self.config.window_size >= 0 else 0
+            df = candles.iloc[start_idx:end_idx].copy()
+            start_time = df.index.min()
+            end_time = df.index.max()
+            high_peaks, low_peaks = self._find_price_peaks(df, prominence_nominal, self.config.distance)
+            close_price = df['close'].iloc[-1]
+            high_peak_prices = df['high'].iloc[high_peaks]
+            low_peak_prices = df['low'].iloc[low_peaks]
+            high_peaks_index = df.iloc[high_peaks].index
+            low_peaks_index = df.iloc[low_peaks].index
+
+            if self.config.close_price_filter:
+                filtered_high_peaks = high_peak_prices[high_peak_prices > close_price]
+                filtered_low_peaks = low_peak_prices[low_peak_prices < close_price]
+
+                if len(filtered_high_peaks) == 0 and i > 0:
+                    high_clusters = []
+                else:
+                    high_clusters, _ = self._hierarchical_clustering(filtered_high_peaks, self.config.num_clusters)
+                if len(filtered_low_peaks) == 0 and i > 0:
+                    low_clusters = []
+                else:
+                    low_clusters, _ = self._hierarchical_clustering(filtered_low_peaks, self.config.num_clusters)
+            else:
+                filtered_high_peaks = high_peak_prices
+                filtered_low_peaks = low_peak_prices
+                high_clusters, _ = self._hierarchical_clustering(filtered_high_peaks, self.config.num_clusters) if len(filtered_high_peaks) > self.config.num_clusters else ([], [])
+                low_clusters, _ = self._hierarchical_clustering(filtered_low_peaks, self.config.num_clusters) if len(filtered_low_peaks) > self.config.num_clusters else ([], [])
+
+            clusters.append({
+                'start_time': start_time,
+                'end_time': end_time,
+                'high_peaks_index': high_peaks_index,
+                'low_peaks_index': low_peaks_index,
+                'high_clusters': [cluster for cluster in high_clusters if not pd.isna(cluster)],
+                'low_clusters': [cluster for cluster in low_clusters if not pd.isna(cluster)]
+            })
+
+        return clusters
+
+    def get_peaks(self, candles: pd.DataFrame):
+        """Get all peaks without clustering."""
+        prominence_nominal = self._calculate_prominence(candles, self.config.prominence_percentage)
+        high_peaks, low_peaks = self._find_price_peaks(candles, prominence_nominal, self.config.distance)
+        high_peak_prices = candles['high'].iloc[high_peaks]
+        low_peak_prices = candles['low'].iloc[low_peaks]
+        high_peaks_index = candles.iloc[high_peaks].index
+        low_peaks_index = candles.iloc[low_peaks].index
+        return {
+            "high_peaks": [high_peaks_index, high_peak_prices],
+            "low_peaks": [low_peaks_index, low_peak_prices],
+        }
+
+    def _calculate_prominence(self, candles: pd.DataFrame, prominence_percentage: float) -> float:
+        """Calculate prominence threshold based on price range."""
+        price_range = candles['high'].max() - candles['low'].min()
+        return price_range * prominence_percentage
+
+    def _find_price_peaks(self, candles: pd.DataFrame, prominence_nominal: float, distance: int) -> Tuple[np.ndarray, np.ndarray]:
+        """Find high and low peaks using scipy find_peaks."""
+        high_peaks, _ = find_peaks(candles['high'], prominence=prominence_nominal, distance=distance)
+        low_peaks, _ = find_peaks(-candles['low'], prominence=prominence_nominal, distance=distance)
+        return high_peaks, low_peaks
+
+    @staticmethod
+    def _hierarchical_clustering(peaks: pd.Series, num_clusters: int = 3) -> Tuple[List[float], np.ndarray]:
+        """Cluster peaks using hierarchical clustering."""
+        if len(peaks) == 0:
+            return [], np.array([])
+        if len(peaks) < num_clusters:
+            return peaks.tolist(), np.arange(len(peaks))
+
+        Z = linkage(peaks.values.reshape(-1, 1), method='ward')
+        labels = fcluster(Z, num_clusters, criterion='maxclust')
+        centroids = [peaks[labels == k].mean() for k in range(1, num_clusters + 1)]
+        return centroids, labels
+
+    def create_feature(self, candles: "Candles") -> Feature:
+        """Create Feature object from candles."""
+        df = self.calculate(candles.data)
+        clusters = self.get_peaks_and_clusters(candles.data)
+
+        # Get latest cluster data
+        latest_cluster = clusters[-1] if clusters else None
+
+        value = {
+            'high_clusters': latest_cluster['high_clusters'] if latest_cluster else [],
+            'low_clusters': latest_cluster['low_clusters'] if latest_cluster else [],
+            'nearest_resistance': float(df['nearest_resistance'].iloc[-1]) if not pd.isna(df['nearest_resistance'].iloc[-1]) else None,
+            'nearest_support': float(df['nearest_support'].iloc[-1]) if not pd.isna(df['nearest_support'].iloc[-1]) else None,
+            'num_resistance_levels': len(latest_cluster['high_clusters']) if latest_cluster else 0,
+            'num_support_levels': len(latest_cluster['low_clusters']) if latest_cluster else 0,
+        }
+
+        return Feature(
+            feature_name="peak_analyzer",
+            trading_pair=candles.trading_pair,
+            connector_name=candles.connector_name,
+            value=value,
+            info={
+                'prominence_percentage': self.config.prominence_percentage,
+                'distance': self.config.distance,
+                'num_clusters': self.config.num_clusters,
+                'window_size': self.config.window_size,
+                'calculation_interval': self.config.calculation_interval,
+                'description': 'Support/resistance detection via peak clustering',
+                'interval': candles.interval
+            }
+        )
+
+    def create_signal(self, candles: "Candles", proximity_threshold: float = 0.02) -> Optional[Signal]:
+        """Create signal when price is near support/resistance levels."""
+        df = self.calculate(candles.data)
+        close_price = df['close'].iloc[-1]
+
+        nearest_resistance = df['nearest_resistance'].iloc[-1]
+        nearest_support = df['nearest_support'].iloc[-1]
+
+        # Calculate proximity to levels
+        if not pd.isna(nearest_resistance):
+            resistance_distance = (nearest_resistance - close_price) / close_price
+            if 0 < resistance_distance < proximity_threshold:
+                # Near resistance - potential reversal SHORT
+                signal_value = -min(1.0, (proximity_threshold - resistance_distance) / proximity_threshold)
+                return Signal(
+                    signal_name=f"peak_analyzer_{self.config.num_clusters}",
+                    trading_pair=candles.trading_pair,
+                    category='mr',  # mean reversion at S/R levels
+                    value=signal_value
+                )
+
+        if not pd.isna(nearest_support):
+            support_distance = (close_price - nearest_support) / close_price
+            if 0 < support_distance < proximity_threshold:
+                # Near support - potential reversal LONG
+                signal_value = min(1.0, (proximity_threshold - support_distance) / proximity_threshold)
+                return Signal(
+                    signal_name=f"peak_analyzer_{self.config.num_clusters}",
+                    trading_pair=candles.trading_pair,
+                    category='mr',
+                    value=signal_value
+                )
+
+        return None
+
+    def add_to_fig(self, fig: go.Figure, candles: "Candles", row: Optional[int] = None, **kwargs) -> go.Figure:
+        """Add support/resistance levels and peaks to chart."""
+        clusters = self.get_peaks_and_clusters(candles.data)
+
+        for i, cluster in enumerate(clusters):
+            # Plot high peaks
+            fig.add_trace(go.Scatter(
+                x=cluster['high_peaks_index'],
+                y=candles.data['high'].loc[cluster['high_peaks_index']],
+                mode='markers',
+                marker=dict(size=7, color='yellow'),
+                name=f'High Peaks {cluster["start_time"]}',
+                showlegend=False
+            ))
+
+            # Plot low peaks
+            fig.add_trace(go.Scatter(
+                x=cluster['low_peaks_index'],
+                y=candles.data['low'].loc[cluster['low_peaks_index']],
+                mode='markers',
+                marker=dict(size=7, color='yellow'),
+                name=f'Low Peaks {cluster["start_time"]}',
+                showlegend=False
+            ))
+
+            # Plot resistance levels (high clusters)
+            for level in cluster['high_clusters']:
+                x_start = cluster['end_time']
+                x_end = clusters[i+1]['end_time'] if i < len(clusters)-1 else candles.data.index[-1]
+                fig.add_shape(
+                    type="line",
+                    x0=x_start,
+                    y0=level,
+                    x1=x_end,
+                    y1=level,
+                    line=dict(color='orange', width=2),
+                )
+
+            # Plot support levels (low clusters)
+            for level in cluster['low_clusters']:
+                x_start = cluster['end_time']
+                x_end = clusters[i+1]['end_time'] if i < len(clusters)-1 else candles.data.index[-1]
+                fig.add_shape(
+                    type="line",
+                    x0=x_start,
+                    y0=level,
+                    x1=x_end,
+                    y1=level,
+                    line=dict(color='blue', width=2, dash='dash'),
+                )
+
+        return fig