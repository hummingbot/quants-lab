<<<<<<< HEAD
import numpy as np
import pandas as pd
import pandas_ta as ta

from core.features.feature_base import FeatureBase, FeatureConfig


class MeanReversionChannelConfig(FeatureConfig):
    name: str = "mean_reversion_channel"
    length: int = 200
    inner_mult: float = 1.0
    outer_mult: float = 2.415
    source: str = "hlc3"
    filter_type: str = "SuperSmoother"


class MeanReversionChannel(FeatureBase[MeanReversionChannelConfig]):
    def calculate(self, candles: pd.DataFrame) -> pd.DataFrame:
        length = self.config.length
        inner_mult = self.config.inner_mult
        outer_mult = self.config.outer_mult
        source = self.config.source
        filter_type = self.config.filter_type

        # Calculate source
        if source == "hlc3":
            candles["source"] = (candles["high"] + candles["low"] + candles["close"]) / 3
        else:
            candles["source"] = candles[source]

        # Calculate mean line
        if filter_type == "SuperSmoother":
            candles["meanline"] = self.supersmoother(candles["source"], length)
        else:
            candles["meanline"] = self.sak_smoothing(candles["source"], length, filter_type)

        # Calculate mean range
        candles["tr"] = ta.true_range(candles["high"], candles["low"], candles["close"])
        candles["meanrange"] = self.supersmoother(candles["tr"].dropna(), length)

        # Calculate bands
        candles["upband1"] = candles["meanline"] + (candles["meanrange"] * inner_mult * np.pi)
        candles["loband1"] = candles["meanline"] - (candles["meanrange"] * inner_mult * np.pi)
        candles["upband2"] = candles["meanline"] + (candles["meanrange"] * outer_mult * np.pi)
        candles["loband2"] = candles["meanline"] - (candles["meanrange"] * outer_mult * np.pi)

        # Calculate condition
        candles["condition"] = self.calculate_condition(candles)

        return candles

    def supersmoother(self, src, length):
        a1 = np.exp(-np.sqrt(2) * np.pi / length)
        b1 = 2 * a1 * np.cos(np.sqrt(2) * np.pi / length)
        c3 = -a1 * a1
        c2 = b1
        c1 = 1 - c2 - c3

        def smooth(x):
            ss = pd.Series(index=x.index, dtype=float)
            ss.iloc[0] = x.iloc[0]
            ss.iloc[1] = x.iloc[1]
            for i in range(2, len(x)):
                ss.iloc[i] = c1 * x.iloc[i] + c2 * ss.iloc[i-1] + c3 * ss.iloc[i-2]
            return ss

        return src.to_frame().apply(smooth).squeeze()

    def sak_smoothing(self, src, length, filter_type):
        import numpy as np

        c0 = 1.0
        c1 = 0.0
        b0 = 1.0
        b1 = 0.0
        b2 = 0.0
        a1 = 0.0
        a2 = 0.0
        alpha = 0.0
        beta = 0.0
        gamma = 0.0
        cycle = 2 * np.pi / length

        if filter_type == "Ehlers EMA":
            alpha = (np.cos(cycle) + np.sin(cycle) - 1) / np.cos(cycle)
            b0 = alpha
            a1 = 1 - alpha
        elif filter_type == "Gaussian":
            beta = 2.415 * (1 - np.cos(cycle))
            alpha = -beta + np.sqrt((beta * beta) + (2 * beta))
            c0 = alpha * alpha
            a1 = 2 * (1 - alpha)
            a2 = -(1 - alpha) * (1 - alpha)
        elif filter_type == "Butterworth":
            beta = 2.415 * (1 - np.cos(cycle))
            alpha = -beta + np.sqrt((beta * beta) + (2 * beta))
            c0 = alpha * alpha / 4
            b1 = 2
            b2 = 1
            a1 = 2 * (1 - alpha)
            a2 = -(1 - alpha) * (1 - alpha)
        elif filter_type == "BandStop":
            beta = np.cos(cycle)
            gamma = 1 / np.cos(cycle * 2 * 0.1)  # delta default to 0.1
            alpha = gamma - np.sqrt((gamma * gamma) - 1)
            c0 = (1 + alpha) / 2
            b1 = -2 * beta
            b2 = 1
            a1 = beta * (1 + alpha)
            a2 = -alpha
        elif filter_type == "SMA":
            c1 = 1 / length
            b0 = 1 / length
            a1 = 1
        elif filter_type == "EMA":
            alpha = 2 / (length + 1)
            b0 = alpha
            a1 = 1 - alpha
        elif filter_type == "RMA":
            alpha = 1 / length
            b0 = alpha
            a1 = 1 - alpha

        def smooth(x):
            input_1 = x.shift(1).fillna(x)
            input_2 = x.shift(2).fillna(x)
            output_1 = x.shift(1).fillna(0)
            output_2 = x.shift(2).fillna(0)
            input_length = x.shift(length).fillna(x)
            return (c0 * ((b0 * x) + (b1 * input_1) + (b2 * input_2))) + (a1 * output_1) + (a2 * output_2) - (c1 * input_length)

        return src.rolling(window=length).apply(smooth)

    def calculate_condition(self, df):
        conditions = []
        for _, row in df.iterrows():
            if row["close"] > row["meanline"]:
                upband2_1 = row["upband2"] + (row["meanrange"] * 0.5 * 4)
                upband2_9 = row["upband2"] + (row["meanrange"] * 0.5 * -4)
                if row["high"] >= upband2_9 and row["high"] < row["upband2"]:
                    conditions.append(1)
                elif row["high"] >= row["upband2"] and row["high"] < upband2_1:
                    conditions.append(2)
                elif row["high"] >= upband2_1:
                    conditions.append(3)
                elif row["close"] <= row["meanline"] + row["meanrange"]:
                    conditions.append(4)
                else:
                    conditions.append(5)
            elif row["close"] < row["meanline"]:
                loband2_1 = row["loband2"] - (row["meanrange"] * 0.5 * 4)
                loband2_9 = row["loband2"] - (row["meanrange"] * 0.5 * -4)
                if row["low"] <= loband2_9 and row["low"] > row["loband2"]:
                    conditions.append(-1)
                elif row["low"] <= row["loband2"] and row["low"] > loband2_1:
                    conditions.append(-2)
                elif row["low"] <= loband2_1:
                    conditions.append(-3)
                elif row["close"] >= row["meanline"] + row["meanrange"]:
                    conditions.append(-4)
                else:
                    conditions.append(-5)
            else:
                conditions.append(0)
        return pd.Series(conditions, index=df.index)
=======
"""
Mean reversion channel using advanced smoothing filters (SuperSmoother, Gaussian, Butterworth, etc.).
"""
import numpy as np
import pandas as pd
import pandas_ta as ta
from typing import Optional, TYPE_CHECKING
import plotly.graph_objects as go

from core.features.feature_base import FeatureBase, FeatureConfig
from core.features.models import Feature, Signal

if TYPE_CHECKING:
    from core.data_structures.candles import Candles


class MeanReversionChannelConfig(FeatureConfig):
    name: str = "mean_reversion_channel"
    length: int = 200
    inner_mult: float = 1.0
    outer_mult: float = 2.415
    source: str = "hlc3"
    filter_type: str = "SuperSmoother"


class MeanReversionChannel(FeatureBase[MeanReversionChannelConfig]):
    """
    Mean reversion channel with advanced smoothing:
    - SuperSmoother, Gaussian, Butterworth, BandStop filters
    - Inner and outer bands for mean reversion zones
    - Condition-based signal detection
    """

    def calculate(self, data: pd.DataFrame) -> pd.DataFrame:
        """Calculate mean reversion channel indicators."""
        length = self.config.length
        inner_mult = self.config.inner_mult
        outer_mult = self.config.outer_mult
        source = self.config.source
        filter_type = self.config.filter_type

        df = data.copy()

        # Calculate source
        if source == "hlc3":
            df["source"] = (df["high"] + df["low"] + df["close"]) / 3
        else:
            df["source"] = df[source]

        # Calculate mean line
        if filter_type == "SuperSmoother":
            df["meanline"] = self.supersmoother(df["source"], length)
        else:
            df["meanline"] = self.sak_smoothing(df["source"], length, filter_type)

        # Calculate mean range
        df["tr"] = ta.true_range(df["high"], df["low"], df["close"])
        df["meanrange"] = self.supersmoother(df["tr"].dropna(), length)

        # Calculate bands
        df["upband1"] = df["meanline"] + (df["meanrange"] * inner_mult * np.pi)
        df["loband1"] = df["meanline"] - (df["meanrange"] * inner_mult * np.pi)
        df["upband2"] = df["meanline"] + (df["meanrange"] * outer_mult * np.pi)
        df["loband2"] = df["meanline"] - (df["meanrange"] * outer_mult * np.pi)

        # Calculate condition
        df["condition"] = self.calculate_condition(df)

        return df

    def supersmoother(self, src, length):
        a1 = np.exp(-np.sqrt(2) * np.pi / length)
        b1 = 2 * a1 * np.cos(np.sqrt(2) * np.pi / length)
        c3 = -a1 * a1
        c2 = b1
        c1 = 1 - c2 - c3

        def smooth(x):
            ss = pd.Series(index=x.index, dtype=float)
            ss.iloc[0] = x.iloc[0]
            ss.iloc[1] = x.iloc[1]
            for i in range(2, len(x)):
                ss.iloc[i] = c1 * x.iloc[i] + c2 * ss.iloc[i-1] + c3 * ss.iloc[i-2]
            return ss

        return src.to_frame().apply(smooth).squeeze()

    def sak_smoothing(self, src, length, filter_type):
        import numpy as np

        c0 = 1.0
        c1 = 0.0
        b0 = 1.0
        b1 = 0.0
        b2 = 0.0
        a1 = 0.0
        a2 = 0.0
        alpha = 0.0
        beta = 0.0
        gamma = 0.0
        cycle = 2 * np.pi / length

        if filter_type == "Ehlers EMA":
            alpha = (np.cos(cycle) + np.sin(cycle) - 1) / np.cos(cycle)
            b0 = alpha
            a1 = 1 - alpha
        elif filter_type == "Gaussian":
            beta = 2.415 * (1 - np.cos(cycle))
            alpha = -beta + np.sqrt((beta * beta) + (2 * beta))
            c0 = alpha * alpha
            a1 = 2 * (1 - alpha)
            a2 = -(1 - alpha) * (1 - alpha)
        elif filter_type == "Butterworth":
            beta = 2.415 * (1 - np.cos(cycle))
            alpha = -beta + np.sqrt((beta * beta) + (2 * beta))
            c0 = alpha * alpha / 4
            b1 = 2
            b2 = 1
            a1 = 2 * (1 - alpha)
            a2 = -(1 - alpha) * (1 - alpha)
        elif filter_type == "BandStop":
            beta = np.cos(cycle)
            gamma = 1 / np.cos(cycle * 2 * 0.1)  # delta default to 0.1
            alpha = gamma - np.sqrt((gamma * gamma) - 1)
            c0 = (1 + alpha) / 2
            b1 = -2 * beta
            b2 = 1
            a1 = beta * (1 + alpha)
            a2 = -alpha
        elif filter_type == "SMA":
            c1 = 1 / length
            b0 = 1 / length
            a1 = 1
        elif filter_type == "EMA":
            alpha = 2 / (length + 1)
            b0 = alpha
            a1 = 1 - alpha
        elif filter_type == "RMA":
            alpha = 1 / length
            b0 = alpha
            a1 = 1 - alpha

        def smooth(x):
            input_1 = x.shift(1).fillna(x)
            input_2 = x.shift(2).fillna(x)
            output_1 = x.shift(1).fillna(0)
            output_2 = x.shift(2).fillna(0)
            input_length = x.shift(length).fillna(x)
            return (c0 * ((b0 * x) + (b1 * input_1) + (b2 * input_2))) + (a1 * output_1) + (a2 * output_2) - (c1 * input_length)

        return src.rolling(window=length).apply(smooth)

    def calculate_condition(self, df):
        """Calculate mean reversion conditions based on price position relative to bands."""
        conditions = []
        for _, row in df.iterrows():
            if row["close"] > row["meanline"]:
                upband2_1 = row["upband2"] + (row["meanrange"] * 0.5 * 4)
                upband2_9 = row["upband2"] + (row["meanrange"] * 0.5 * -4)
                if row["high"] >= upband2_9 and row["high"] < row["upband2"]:
                    conditions.append(1)
                elif row["high"] >= row["upband2"] and row["high"] < upband2_1:
                    conditions.append(2)
                elif row["high"] >= upband2_1:
                    conditions.append(3)
                elif row["close"] <= row["meanline"] + row["meanrange"]:
                    conditions.append(4)
                else:
                    conditions.append(5)
            elif row["close"] < row["meanline"]:
                loband2_1 = row["loband2"] - (row["meanrange"] * 0.5 * 4)
                loband2_9 = row["loband2"] - (row["meanrange"] * 0.5 * -4)
                if row["low"] <= loband2_9 and row["low"] > row["loband2"]:
                    conditions.append(-1)
                elif row["low"] <= row["loband2"] and row["low"] > loband2_1:
                    conditions.append(-2)
                elif row["low"] <= loband2_1:
                    conditions.append(-3)
                elif row["close"] >= row["meanline"] + row["meanrange"]:
                    conditions.append(-4)
                else:
                    conditions.append(-5)
            else:
                conditions.append(0)
        return pd.Series(conditions, index=df.index)

    def create_feature(self, candles: "Candles") -> Feature:
        """Create Feature object from candles."""
        df = self.calculate(candles.data)

        return Feature(
            feature_name="mean_reversion_channel",
            trading_pair=candles.trading_pair,
            connector_name=candles.connector_name,
            value={
                'meanline': float(df['meanline'].iloc[-1]),
                'upband1': float(df['upband1'].iloc[-1]),
                'loband1': float(df['loband1'].iloc[-1]),
                'upband2': float(df['upband2'].iloc[-1]),
                'loband2': float(df['loband2'].iloc[-1]),
                'meanrange': float(df['meanrange'].iloc[-1]),
                'condition': int(df['condition'].iloc[-1]),
            },
            info={
                'length': self.config.length,
                'inner_mult': self.config.inner_mult,
                'outer_mult': self.config.outer_mult,
                'filter_type': self.config.filter_type,
                'source': self.config.source,
                'description': f'Mean reversion channel with {self.config.filter_type} smoothing',
                'interval': candles.interval
            }
        )

    def create_signal(self, candles: "Candles") -> Optional[Signal]:
        """Create signal based on mean reversion conditions."""
        df = self.calculate(candles.data)
        condition = int(df['condition'].iloc[-1])

        # Conditions 1-3 are bearish (price above outer band), -1 to -3 are bullish (price below outer band)
        if condition in [1, 2, 3]:
            # Price at or above outer upper band - mean reversion SHORT signal
            signal_value = -min(abs(condition) / 3.0, 1.0)  # Normalize to -1 to 0
            return Signal(
                signal_name=f"mean_reversion_{self.config.length}_{self.config.filter_type}",
                trading_pair=candles.trading_pair,
                category='mr',  # mean reversion
                value=signal_value
            )
        elif condition in [-1, -2, -3]:
            # Price at or below outer lower band - mean reversion LONG signal
            signal_value = min(abs(condition) / 3.0, 1.0)  # Normalize to 0 to 1
            return Signal(
                signal_name=f"mean_reversion_{self.config.length}_{self.config.filter_type}",
                trading_pair=candles.trading_pair,
                category='mr',
                value=signal_value
            )

        return None

    def add_to_fig(self, fig: go.Figure, candles: "Candles", row: Optional[int] = None, **kwargs) -> go.Figure:
        """Add mean reversion channel bands to the chart."""
        df = self.calculate(candles.data)

        # Add meanline
        trace_mean = go.Scatter(
            x=df.index,
            y=df['meanline'],
            mode='lines',
            name=f'Mean ({self.config.filter_type})',
            line=dict(color='blue', width=2),
            showlegend=True
        )

        # Add inner bands
        trace_upper1 = go.Scatter(
            x=df.index,
            y=df['upband1'],
            mode='lines',
            name='Inner Upper Band',
            line=dict(color='orange', width=1, dash='dash'),
            showlegend=True
        )

        trace_lower1 = go.Scatter(
            x=df.index,
            y=df['loband1'],
            mode='lines',
            name='Inner Lower Band',
            line=dict(color='orange', width=1, dash='dash'),
            showlegend=True
        )

        # Add outer bands
        trace_upper2 = go.Scatter(
            x=df.index,
            y=df['upband2'],
            mode='lines',
            name='Outer Upper Band',
            line=dict(color='red', width=1, dash='dot'),
            showlegend=True
        )

        trace_lower2 = go.Scatter(
            x=df.index,
            y=df['loband2'],
            mode='lines',
            name='Outer Lower Band',
            line=dict(color='red', width=1, dash='dot'),
            showlegend=True
        )

        traces = [trace_mean, trace_upper1, trace_lower1, trace_upper2, trace_lower2]

        for trace in traces:
            if row is not None:
                fig.add_trace(trace, row=row, col=1)
            else:
                fig.add_trace(trace)

        return fig
>>>>>>> 3ea4e095
<|MERGE_RESOLUTION|>--- conflicted
+++ resolved
@@ -1,470 +1,302 @@
-<<<<<<< HEAD
-import numpy as np
-import pandas as pd
-import pandas_ta as ta
-
-from core.features.feature_base import FeatureBase, FeatureConfig
-
-
-class MeanReversionChannelConfig(FeatureConfig):
-    name: str = "mean_reversion_channel"
-    length: int = 200
-    inner_mult: float = 1.0
-    outer_mult: float = 2.415
-    source: str = "hlc3"
-    filter_type: str = "SuperSmoother"
-
-
-class MeanReversionChannel(FeatureBase[MeanReversionChannelConfig]):
-    def calculate(self, candles: pd.DataFrame) -> pd.DataFrame:
-        length = self.config.length
-        inner_mult = self.config.inner_mult
-        outer_mult = self.config.outer_mult
-        source = self.config.source
-        filter_type = self.config.filter_type
-
-        # Calculate source
-        if source == "hlc3":
-            candles["source"] = (candles["high"] + candles["low"] + candles["close"]) / 3
-        else:
-            candles["source"] = candles[source]
-
-        # Calculate mean line
-        if filter_type == "SuperSmoother":
-            candles["meanline"] = self.supersmoother(candles["source"], length)
-        else:
-            candles["meanline"] = self.sak_smoothing(candles["source"], length, filter_type)
-
-        # Calculate mean range
-        candles["tr"] = ta.true_range(candles["high"], candles["low"], candles["close"])
-        candles["meanrange"] = self.supersmoother(candles["tr"].dropna(), length)
-
-        # Calculate bands
-        candles["upband1"] = candles["meanline"] + (candles["meanrange"] * inner_mult * np.pi)
-        candles["loband1"] = candles["meanline"] - (candles["meanrange"] * inner_mult * np.pi)
-        candles["upband2"] = candles["meanline"] + (candles["meanrange"] * outer_mult * np.pi)
-        candles["loband2"] = candles["meanline"] - (candles["meanrange"] * outer_mult * np.pi)
-
-        # Calculate condition
-        candles["condition"] = self.calculate_condition(candles)
-
-        return candles
-
-    def supersmoother(self, src, length):
-        a1 = np.exp(-np.sqrt(2) * np.pi / length)
-        b1 = 2 * a1 * np.cos(np.sqrt(2) * np.pi / length)
-        c3 = -a1 * a1
-        c2 = b1
-        c1 = 1 - c2 - c3
-
-        def smooth(x):
-            ss = pd.Series(index=x.index, dtype=float)
-            ss.iloc[0] = x.iloc[0]
-            ss.iloc[1] = x.iloc[1]
-            for i in range(2, len(x)):
-                ss.iloc[i] = c1 * x.iloc[i] + c2 * ss.iloc[i-1] + c3 * ss.iloc[i-2]
-            return ss
-
-        return src.to_frame().apply(smooth).squeeze()
-
-    def sak_smoothing(self, src, length, filter_type):
-        import numpy as np
-
-        c0 = 1.0
-        c1 = 0.0
-        b0 = 1.0
-        b1 = 0.0
-        b2 = 0.0
-        a1 = 0.0
-        a2 = 0.0
-        alpha = 0.0
-        beta = 0.0
-        gamma = 0.0
-        cycle = 2 * np.pi / length
-
-        if filter_type == "Ehlers EMA":
-            alpha = (np.cos(cycle) + np.sin(cycle) - 1) / np.cos(cycle)
-            b0 = alpha
-            a1 = 1 - alpha
-        elif filter_type == "Gaussian":
-            beta = 2.415 * (1 - np.cos(cycle))
-            alpha = -beta + np.sqrt((beta * beta) + (2 * beta))
-            c0 = alpha * alpha
-            a1 = 2 * (1 - alpha)
-            a2 = -(1 - alpha) * (1 - alpha)
-        elif filter_type == "Butterworth":
-            beta = 2.415 * (1 - np.cos(cycle))
-            alpha = -beta + np.sqrt((beta * beta) + (2 * beta))
-            c0 = alpha * alpha / 4
-            b1 = 2
-            b2 = 1
-            a1 = 2 * (1 - alpha)
-            a2 = -(1 - alpha) * (1 - alpha)
-        elif filter_type == "BandStop":
-            beta = np.cos(cycle)
-            gamma = 1 / np.cos(cycle * 2 * 0.1)  # delta default to 0.1
-            alpha = gamma - np.sqrt((gamma * gamma) - 1)
-            c0 = (1 + alpha) / 2
-            b1 = -2 * beta
-            b2 = 1
-            a1 = beta * (1 + alpha)
-            a2 = -alpha
-        elif filter_type == "SMA":
-            c1 = 1 / length
-            b0 = 1 / length
-            a1 = 1
-        elif filter_type == "EMA":
-            alpha = 2 / (length + 1)
-            b0 = alpha
-            a1 = 1 - alpha
-        elif filter_type == "RMA":
-            alpha = 1 / length
-            b0 = alpha
-            a1 = 1 - alpha
-
-        def smooth(x):
-            input_1 = x.shift(1).fillna(x)
-            input_2 = x.shift(2).fillna(x)
-            output_1 = x.shift(1).fillna(0)
-            output_2 = x.shift(2).fillna(0)
-            input_length = x.shift(length).fillna(x)
-            return (c0 * ((b0 * x) + (b1 * input_1) + (b2 * input_2))) + (a1 * output_1) + (a2 * output_2) - (c1 * input_length)
-
-        return src.rolling(window=length).apply(smooth)
-
-    def calculate_condition(self, df):
-        conditions = []
-        for _, row in df.iterrows():
-            if row["close"] > row["meanline"]:
-                upband2_1 = row["upband2"] + (row["meanrange"] * 0.5 * 4)
-                upband2_9 = row["upband2"] + (row["meanrange"] * 0.5 * -4)
-                if row["high"] >= upband2_9 and row["high"] < row["upband2"]:
-                    conditions.append(1)
-                elif row["high"] >= row["upband2"] and row["high"] < upband2_1:
-                    conditions.append(2)
-                elif row["high"] >= upband2_1:
-                    conditions.append(3)
-                elif row["close"] <= row["meanline"] + row["meanrange"]:
-                    conditions.append(4)
-                else:
-                    conditions.append(5)
-            elif row["close"] < row["meanline"]:
-                loband2_1 = row["loband2"] - (row["meanrange"] * 0.5 * 4)
-                loband2_9 = row["loband2"] - (row["meanrange"] * 0.5 * -4)
-                if row["low"] <= loband2_9 and row["low"] > row["loband2"]:
-                    conditions.append(-1)
-                elif row["low"] <= row["loband2"] and row["low"] > loband2_1:
-                    conditions.append(-2)
-                elif row["low"] <= loband2_1:
-                    conditions.append(-3)
-                elif row["close"] >= row["meanline"] + row["meanrange"]:
-                    conditions.append(-4)
-                else:
-                    conditions.append(-5)
-            else:
-                conditions.append(0)
-        return pd.Series(conditions, index=df.index)
-=======
-"""
-Mean reversion channel using advanced smoothing filters (SuperSmoother, Gaussian, Butterworth, etc.).
-"""
-import numpy as np
-import pandas as pd
-import pandas_ta as ta
-from typing import Optional, TYPE_CHECKING
-import plotly.graph_objects as go
-
-from core.features.feature_base import FeatureBase, FeatureConfig
-from core.features.models import Feature, Signal
-
-if TYPE_CHECKING:
-    from core.data_structures.candles import Candles
-
-
-class MeanReversionChannelConfig(FeatureConfig):
-    name: str = "mean_reversion_channel"
-    length: int = 200
-    inner_mult: float = 1.0
-    outer_mult: float = 2.415
-    source: str = "hlc3"
-    filter_type: str = "SuperSmoother"
-
-
-class MeanReversionChannel(FeatureBase[MeanReversionChannelConfig]):
-    """
-    Mean reversion channel with advanced smoothing:
-    - SuperSmoother, Gaussian, Butterworth, BandStop filters
-    - Inner and outer bands for mean reversion zones
-    - Condition-based signal detection
-    """
-
-    def calculate(self, data: pd.DataFrame) -> pd.DataFrame:
-        """Calculate mean reversion channel indicators."""
-        length = self.config.length
-        inner_mult = self.config.inner_mult
-        outer_mult = self.config.outer_mult
-        source = self.config.source
-        filter_type = self.config.filter_type
-
-        df = data.copy()
-
-        # Calculate source
-        if source == "hlc3":
-            df["source"] = (df["high"] + df["low"] + df["close"]) / 3
-        else:
-            df["source"] = df[source]
-
-        # Calculate mean line
-        if filter_type == "SuperSmoother":
-            df["meanline"] = self.supersmoother(df["source"], length)
-        else:
-            df["meanline"] = self.sak_smoothing(df["source"], length, filter_type)
-
-        # Calculate mean range
-        df["tr"] = ta.true_range(df["high"], df["low"], df["close"])
-        df["meanrange"] = self.supersmoother(df["tr"].dropna(), length)
-
-        # Calculate bands
-        df["upband1"] = df["meanline"] + (df["meanrange"] * inner_mult * np.pi)
-        df["loband1"] = df["meanline"] - (df["meanrange"] * inner_mult * np.pi)
-        df["upband2"] = df["meanline"] + (df["meanrange"] * outer_mult * np.pi)
-        df["loband2"] = df["meanline"] - (df["meanrange"] * outer_mult * np.pi)
-
-        # Calculate condition
-        df["condition"] = self.calculate_condition(df)
-
-        return df
-
-    def supersmoother(self, src, length):
-        a1 = np.exp(-np.sqrt(2) * np.pi / length)
-        b1 = 2 * a1 * np.cos(np.sqrt(2) * np.pi / length)
-        c3 = -a1 * a1
-        c2 = b1
-        c1 = 1 - c2 - c3
-
-        def smooth(x):
-            ss = pd.Series(index=x.index, dtype=float)
-            ss.iloc[0] = x.iloc[0]
-            ss.iloc[1] = x.iloc[1]
-            for i in range(2, len(x)):
-                ss.iloc[i] = c1 * x.iloc[i] + c2 * ss.iloc[i-1] + c3 * ss.iloc[i-2]
-            return ss
-
-        return src.to_frame().apply(smooth).squeeze()
-
-    def sak_smoothing(self, src, length, filter_type):
-        import numpy as np
-
-        c0 = 1.0
-        c1 = 0.0
-        b0 = 1.0
-        b1 = 0.0
-        b2 = 0.0
-        a1 = 0.0
-        a2 = 0.0
-        alpha = 0.0
-        beta = 0.0
-        gamma = 0.0
-        cycle = 2 * np.pi / length
-
-        if filter_type == "Ehlers EMA":
-            alpha = (np.cos(cycle) + np.sin(cycle) - 1) / np.cos(cycle)
-            b0 = alpha
-            a1 = 1 - alpha
-        elif filter_type == "Gaussian":
-            beta = 2.415 * (1 - np.cos(cycle))
-            alpha = -beta + np.sqrt((beta * beta) + (2 * beta))
-            c0 = alpha * alpha
-            a1 = 2 * (1 - alpha)
-            a2 = -(1 - alpha) * (1 - alpha)
-        elif filter_type == "Butterworth":
-            beta = 2.415 * (1 - np.cos(cycle))
-            alpha = -beta + np.sqrt((beta * beta) + (2 * beta))
-            c0 = alpha * alpha / 4
-            b1 = 2
-            b2 = 1
-            a1 = 2 * (1 - alpha)
-            a2 = -(1 - alpha) * (1 - alpha)
-        elif filter_type == "BandStop":
-            beta = np.cos(cycle)
-            gamma = 1 / np.cos(cycle * 2 * 0.1)  # delta default to 0.1
-            alpha = gamma - np.sqrt((gamma * gamma) - 1)
-            c0 = (1 + alpha) / 2
-            b1 = -2 * beta
-            b2 = 1
-            a1 = beta * (1 + alpha)
-            a2 = -alpha
-        elif filter_type == "SMA":
-            c1 = 1 / length
-            b0 = 1 / length
-            a1 = 1
-        elif filter_type == "EMA":
-            alpha = 2 / (length + 1)
-            b0 = alpha
-            a1 = 1 - alpha
-        elif filter_type == "RMA":
-            alpha = 1 / length
-            b0 = alpha
-            a1 = 1 - alpha
-
-        def smooth(x):
-            input_1 = x.shift(1).fillna(x)
-            input_2 = x.shift(2).fillna(x)
-            output_1 = x.shift(1).fillna(0)
-            output_2 = x.shift(2).fillna(0)
-            input_length = x.shift(length).fillna(x)
-            return (c0 * ((b0 * x) + (b1 * input_1) + (b2 * input_2))) + (a1 * output_1) + (a2 * output_2) - (c1 * input_length)
-
-        return src.rolling(window=length).apply(smooth)
-
-    def calculate_condition(self, df):
-        """Calculate mean reversion conditions based on price position relative to bands."""
-        conditions = []
-        for _, row in df.iterrows():
-            if row["close"] > row["meanline"]:
-                upband2_1 = row["upband2"] + (row["meanrange"] * 0.5 * 4)
-                upband2_9 = row["upband2"] + (row["meanrange"] * 0.5 * -4)
-                if row["high"] >= upband2_9 and row["high"] < row["upband2"]:
-                    conditions.append(1)
-                elif row["high"] >= row["upband2"] and row["high"] < upband2_1:
-                    conditions.append(2)
-                elif row["high"] >= upband2_1:
-                    conditions.append(3)
-                elif row["close"] <= row["meanline"] + row["meanrange"]:
-                    conditions.append(4)
-                else:
-                    conditions.append(5)
-            elif row["close"] < row["meanline"]:
-                loband2_1 = row["loband2"] - (row["meanrange"] * 0.5 * 4)
-                loband2_9 = row["loband2"] - (row["meanrange"] * 0.5 * -4)
-                if row["low"] <= loband2_9 and row["low"] > row["loband2"]:
-                    conditions.append(-1)
-                elif row["low"] <= row["loband2"] and row["low"] > loband2_1:
-                    conditions.append(-2)
-                elif row["low"] <= loband2_1:
-                    conditions.append(-3)
-                elif row["close"] >= row["meanline"] + row["meanrange"]:
-                    conditions.append(-4)
-                else:
-                    conditions.append(-5)
-            else:
-                conditions.append(0)
-        return pd.Series(conditions, index=df.index)
-
-    def create_feature(self, candles: "Candles") -> Feature:
-        """Create Feature object from candles."""
-        df = self.calculate(candles.data)
-
-        return Feature(
-            feature_name="mean_reversion_channel",
-            trading_pair=candles.trading_pair,
-            connector_name=candles.connector_name,
-            value={
-                'meanline': float(df['meanline'].iloc[-1]),
-                'upband1': float(df['upband1'].iloc[-1]),
-                'loband1': float(df['loband1'].iloc[-1]),
-                'upband2': float(df['upband2'].iloc[-1]),
-                'loband2': float(df['loband2'].iloc[-1]),
-                'meanrange': float(df['meanrange'].iloc[-1]),
-                'condition': int(df['condition'].iloc[-1]),
-            },
-            info={
-                'length': self.config.length,
-                'inner_mult': self.config.inner_mult,
-                'outer_mult': self.config.outer_mult,
-                'filter_type': self.config.filter_type,
-                'source': self.config.source,
-                'description': f'Mean reversion channel with {self.config.filter_type} smoothing',
-                'interval': candles.interval
-            }
-        )
-
-    def create_signal(self, candles: "Candles") -> Optional[Signal]:
-        """Create signal based on mean reversion conditions."""
-        df = self.calculate(candles.data)
-        condition = int(df['condition'].iloc[-1])
-
-        # Conditions 1-3 are bearish (price above outer band), -1 to -3 are bullish (price below outer band)
-        if condition in [1, 2, 3]:
-            # Price at or above outer upper band - mean reversion SHORT signal
-            signal_value = -min(abs(condition) / 3.0, 1.0)  # Normalize to -1 to 0
-            return Signal(
-                signal_name=f"mean_reversion_{self.config.length}_{self.config.filter_type}",
-                trading_pair=candles.trading_pair,
-                category='mr',  # mean reversion
-                value=signal_value
-            )
-        elif condition in [-1, -2, -3]:
-            # Price at or below outer lower band - mean reversion LONG signal
-            signal_value = min(abs(condition) / 3.0, 1.0)  # Normalize to 0 to 1
-            return Signal(
-                signal_name=f"mean_reversion_{self.config.length}_{self.config.filter_type}",
-                trading_pair=candles.trading_pair,
-                category='mr',
-                value=signal_value
-            )
-
-        return None
-
-    def add_to_fig(self, fig: go.Figure, candles: "Candles", row: Optional[int] = None, **kwargs) -> go.Figure:
-        """Add mean reversion channel bands to the chart."""
-        df = self.calculate(candles.data)
-
-        # Add meanline
-        trace_mean = go.Scatter(
-            x=df.index,
-            y=df['meanline'],
-            mode='lines',
-            name=f'Mean ({self.config.filter_type})',
-            line=dict(color='blue', width=2),
-            showlegend=True
-        )
-
-        # Add inner bands
-        trace_upper1 = go.Scatter(
-            x=df.index,
-            y=df['upband1'],
-            mode='lines',
-            name='Inner Upper Band',
-            line=dict(color='orange', width=1, dash='dash'),
-            showlegend=True
-        )
-
-        trace_lower1 = go.Scatter(
-            x=df.index,
-            y=df['loband1'],
-            mode='lines',
-            name='Inner Lower Band',
-            line=dict(color='orange', width=1, dash='dash'),
-            showlegend=True
-        )
-
-        # Add outer bands
-        trace_upper2 = go.Scatter(
-            x=df.index,
-            y=df['upband2'],
-            mode='lines',
-            name='Outer Upper Band',
-            line=dict(color='red', width=1, dash='dot'),
-            showlegend=True
-        )
-
-        trace_lower2 = go.Scatter(
-            x=df.index,
-            y=df['loband2'],
-            mode='lines',
-            name='Outer Lower Band',
-            line=dict(color='red', width=1, dash='dot'),
-            showlegend=True
-        )
-
-        traces = [trace_mean, trace_upper1, trace_lower1, trace_upper2, trace_lower2]
-
-        for trace in traces:
-            if row is not None:
-                fig.add_trace(trace, row=row, col=1)
-            else:
-                fig.add_trace(trace)
-
-        return fig
->>>>>>> 3ea4e095
+"""
+Mean reversion channel using advanced smoothing filters (SuperSmoother, Gaussian, Butterworth, etc.).
+"""
+import numpy as np
+import pandas as pd
+import pandas_ta as ta
+from typing import Optional, TYPE_CHECKING
+import plotly.graph_objects as go
+
+from core.features.feature_base import FeatureBase, FeatureConfig
+from core.features.models import Feature, Signal
+
+if TYPE_CHECKING:
+    from core.data_structures.candles import Candles
+
+
+class MeanReversionChannelConfig(FeatureConfig):
+    name: str = "mean_reversion_channel"
+    length: int = 200
+    inner_mult: float = 1.0
+    outer_mult: float = 2.415
+    source: str = "hlc3"
+    filter_type: str = "SuperSmoother"
+
+
+class MeanReversionChannel(FeatureBase[MeanReversionChannelConfig]):
+    """
+    Mean reversion channel with advanced smoothing:
+    - SuperSmoother, Gaussian, Butterworth, BandStop filters
+    - Inner and outer bands for mean reversion zones
+    - Condition-based signal detection
+    """
+
+    def calculate(self, data: pd.DataFrame) -> pd.DataFrame:
+        """Calculate mean reversion channel indicators."""
+        length = self.config.length
+        inner_mult = self.config.inner_mult
+        outer_mult = self.config.outer_mult
+        source = self.config.source
+        filter_type = self.config.filter_type
+
+        df = data.copy()
+
+        # Calculate source
+        if source == "hlc3":
+            df["source"] = (df["high"] + df["low"] + df["close"]) / 3
+        else:
+            df["source"] = df[source]
+
+        # Calculate mean line
+        if filter_type == "SuperSmoother":
+            df["meanline"] = self.supersmoother(df["source"], length)
+        else:
+            df["meanline"] = self.sak_smoothing(df["source"], length, filter_type)
+
+        # Calculate mean range
+        df["tr"] = ta.true_range(df["high"], df["low"], df["close"])
+        df["meanrange"] = self.supersmoother(df["tr"].dropna(), length)
+
+        # Calculate bands
+        df["upband1"] = df["meanline"] + (df["meanrange"] * inner_mult * np.pi)
+        df["loband1"] = df["meanline"] - (df["meanrange"] * inner_mult * np.pi)
+        df["upband2"] = df["meanline"] + (df["meanrange"] * outer_mult * np.pi)
+        df["loband2"] = df["meanline"] - (df["meanrange"] * outer_mult * np.pi)
+
+        # Calculate condition
+        df["condition"] = self.calculate_condition(df)
+
+        return df
+
+    def supersmoother(self, src, length):
+        a1 = np.exp(-np.sqrt(2) * np.pi / length)
+        b1 = 2 * a1 * np.cos(np.sqrt(2) * np.pi / length)
+        c3 = -a1 * a1
+        c2 = b1
+        c1 = 1 - c2 - c3
+
+        def smooth(x):
+            ss = pd.Series(index=x.index, dtype=float)
+            ss.iloc[0] = x.iloc[0]
+            ss.iloc[1] = x.iloc[1]
+            for i in range(2, len(x)):
+                ss.iloc[i] = c1 * x.iloc[i] + c2 * ss.iloc[i-1] + c3 * ss.iloc[i-2]
+            return ss
+
+        return src.to_frame().apply(smooth).squeeze()
+
+    def sak_smoothing(self, src, length, filter_type):
+        import numpy as np
+
+        c0 = 1.0
+        c1 = 0.0
+        b0 = 1.0
+        b1 = 0.0
+        b2 = 0.0
+        a1 = 0.0
+        a2 = 0.0
+        alpha = 0.0
+        beta = 0.0
+        gamma = 0.0
+        cycle = 2 * np.pi / length
+
+        if filter_type == "Ehlers EMA":
+            alpha = (np.cos(cycle) + np.sin(cycle) - 1) / np.cos(cycle)
+            b0 = alpha
+            a1 = 1 - alpha
+        elif filter_type == "Gaussian":
+            beta = 2.415 * (1 - np.cos(cycle))
+            alpha = -beta + np.sqrt((beta * beta) + (2 * beta))
+            c0 = alpha * alpha
+            a1 = 2 * (1 - alpha)
+            a2 = -(1 - alpha) * (1 - alpha)
+        elif filter_type == "Butterworth":
+            beta = 2.415 * (1 - np.cos(cycle))
+            alpha = -beta + np.sqrt((beta * beta) + (2 * beta))
+            c0 = alpha * alpha / 4
+            b1 = 2
+            b2 = 1
+            a1 = 2 * (1 - alpha)
+            a2 = -(1 - alpha) * (1 - alpha)
+        elif filter_type == "BandStop":
+            beta = np.cos(cycle)
+            gamma = 1 / np.cos(cycle * 2 * 0.1)  # delta default to 0.1
+            alpha = gamma - np.sqrt((gamma * gamma) - 1)
+            c0 = (1 + alpha) / 2
+            b1 = -2 * beta
+            b2 = 1
+            a1 = beta * (1 + alpha)
+            a2 = -alpha
+        elif filter_type == "SMA":
+            c1 = 1 / length
+            b0 = 1 / length
+            a1 = 1
+        elif filter_type == "EMA":
+            alpha = 2 / (length + 1)
+            b0 = alpha
+            a1 = 1 - alpha
+        elif filter_type == "RMA":
+            alpha = 1 / length
+            b0 = alpha
+            a1 = 1 - alpha
+
+        def smooth(x):
+            input_1 = x.shift(1).fillna(x)
+            input_2 = x.shift(2).fillna(x)
+            output_1 = x.shift(1).fillna(0)
+            output_2 = x.shift(2).fillna(0)
+            input_length = x.shift(length).fillna(x)
+            return (c0 * ((b0 * x) + (b1 * input_1) + (b2 * input_2))) + (a1 * output_1) + (a2 * output_2) - (c1 * input_length)
+
+        return src.rolling(window=length).apply(smooth)
+
+    def calculate_condition(self, df):
+        """Calculate mean reversion conditions based on price position relative to bands."""
+        conditions = []
+        for _, row in df.iterrows():
+            if row["close"] > row["meanline"]:
+                upband2_1 = row["upband2"] + (row["meanrange"] * 0.5 * 4)
+                upband2_9 = row["upband2"] + (row["meanrange"] * 0.5 * -4)
+                if row["high"] >= upband2_9 and row["high"] < row["upband2"]:
+                    conditions.append(1)
+                elif row["high"] >= row["upband2"] and row["high"] < upband2_1:
+                    conditions.append(2)
+                elif row["high"] >= upband2_1:
+                    conditions.append(3)
+                elif row["close"] <= row["meanline"] + row["meanrange"]:
+                    conditions.append(4)
+                else:
+                    conditions.append(5)
+            elif row["close"] < row["meanline"]:
+                loband2_1 = row["loband2"] - (row["meanrange"] * 0.5 * 4)
+                loband2_9 = row["loband2"] - (row["meanrange"] * 0.5 * -4)
+                if row["low"] <= loband2_9 and row["low"] > row["loband2"]:
+                    conditions.append(-1)
+                elif row["low"] <= row["loband2"] and row["low"] > loband2_1:
+                    conditions.append(-2)
+                elif row["low"] <= loband2_1:
+                    conditions.append(-3)
+                elif row["close"] >= row["meanline"] + row["meanrange"]:
+                    conditions.append(-4)
+                else:
+                    conditions.append(-5)
+            else:
+                conditions.append(0)
+        return pd.Series(conditions, index=df.index)
+
+    def create_feature(self, candles: "Candles") -> Feature:
+        """Create Feature object from candles."""
+        df = self.calculate(candles.data)
+
+        return Feature(
+            feature_name="mean_reversion_channel",
+            trading_pair=candles.trading_pair,
+            connector_name=candles.connector_name,
+            value={
+                'meanline': float(df['meanline'].iloc[-1]),
+                'upband1': float(df['upband1'].iloc[-1]),
+                'loband1': float(df['loband1'].iloc[-1]),
+                'upband2': float(df['upband2'].iloc[-1]),
+                'loband2': float(df['loband2'].iloc[-1]),
+                'meanrange': float(df['meanrange'].iloc[-1]),
+                'condition': int(df['condition'].iloc[-1]),
+            },
+            info={
+                'length': self.config.length,
+                'inner_mult': self.config.inner_mult,
+                'outer_mult': self.config.outer_mult,
+                'filter_type': self.config.filter_type,
+                'source': self.config.source,
+                'description': f'Mean reversion channel with {self.config.filter_type} smoothing',
+                'interval': candles.interval
+            }
+        )
+
+    def create_signal(self, candles: "Candles") -> Optional[Signal]:
+        """Create signal based on mean reversion conditions."""
+        df = self.calculate(candles.data)
+        condition = int(df['condition'].iloc[-1])
+
+        # Conditions 1-3 are bearish (price above outer band), -1 to -3 are bullish (price below outer band)
+        if condition in [1, 2, 3]:
+            # Price at or above outer upper band - mean reversion SHORT signal
+            signal_value = -min(abs(condition) / 3.0, 1.0)  # Normalize to -1 to 0
+            return Signal(
+                signal_name=f"mean_reversion_{self.config.length}_{self.config.filter_type}",
+                trading_pair=candles.trading_pair,
+                category='mr',  # mean reversion
+                value=signal_value
+            )
+        elif condition in [-1, -2, -3]:
+            # Price at or below outer lower band - mean reversion LONG signal
+            signal_value = min(abs(condition) / 3.0, 1.0)  # Normalize to 0 to 1
+            return Signal(
+                signal_name=f"mean_reversion_{self.config.length}_{self.config.filter_type}",
+                trading_pair=candles.trading_pair,
+                category='mr',
+                value=signal_value
+            )
+
+        return None
+
+    def add_to_fig(self, fig: go.Figure, candles: "Candles", row: Optional[int] = None, **kwargs) -> go.Figure:
+        """Add mean reversion channel bands to the chart."""
+        df = self.calculate(candles.data)
+
+        # Add meanline
+        trace_mean = go.Scatter(
+            x=df.index,
+            y=df['meanline'],
+            mode='lines',
+            name=f'Mean ({self.config.filter_type})',
+            line=dict(color='blue', width=2),
+            showlegend=True
+        )
+
+        # Add inner bands
+        trace_upper1 = go.Scatter(
+            x=df.index,
+            y=df['upband1'],
+            mode='lines',
+            name='Inner Upper Band',
+            line=dict(color='orange', width=1, dash='dash'),
+            showlegend=True
+        )
+
+        trace_lower1 = go.Scatter(
+            x=df.index,
+            y=df['loband1'],
+            mode='lines',
+            name='Inner Lower Band',
+            line=dict(color='orange', width=1, dash='dash'),
+            showlegend=True
+        )
+
+        # Add outer bands
+        trace_upper2 = go.Scatter(
+            x=df.index,
+            y=df['upband2'],
+            mode='lines',
+            name='Outer Upper Band',
+            line=dict(color='red', width=1, dash='dot'),
+            showlegend=True
+        )
+
+        trace_lower2 = go.Scatter(
+            x=df.index,
+            y=df['loband2'],
+            mode='lines',
+            name='Outer Lower Band',
+            line=dict(color='red', width=1, dash='dot'),
+            showlegend=True
+        )
+
+        traces = [trace_mean, trace_upper1, trace_lower1, trace_upper2, trace_lower2]
+
+        for trace in traces:
+            if row is not None:
+                fig.add_trace(trace, row=row, col=1)
+            else:
+                fig.add_trace(trace)
+
+        return fig