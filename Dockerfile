<<<<<<< HEAD
# Start from a base image with Miniconda installed
FROM continuumio/miniconda3

# Install system dependencies
RUN apt-get update && \
    apt-get install -y sudo libusb-1.0 python3-dev gcc g++ make && \
    rm -rf /var/lib/apt/lists/*

# Set the working directory in the container
WORKDIR /quants-lab

# Copy the current directory contents and the Conda environment file into the container
COPY core/ core/
COPY environment.yml .
COPY research_notebooks/ research_notebooks/
COPY controllers/ controllers/
COPY tasks/ tasks/

# Create the environment from the environment.yml file
# If cchardet fails, we'll install it separately
RUN conda env create -f environment.yml

# Activate the environment and install cchardet separately if it failed
# RUN conda run -n quants_lab pip install cchardet || echo "cchardet installation failed, continuing anyway"

# Make RUN commands use the new environment
SHELL ["conda", "run", "-n", "quants-lab", "/bin/bash", "-c"]
=======
# Start from a base image with Miniconda installed
FROM continuumio/miniconda3

# Install system dependencies (this layer will be cached unless system deps change)
RUN apt-get update && \
    apt-get install -y sudo libusb-1.0 python3-dev gcc g++ make && \
    rm -rf /var/lib/apt/lists/*

# Set the working directory in the container
WORKDIR /quants-lab

# Copy ONLY the environment file first (for dependency caching)
# This layer will only rebuild if environment.yml changes
COPY environment.yml .

# Create the conda environment (this is the expensive step we want to cache)
# This layer will be cached unless environment.yml changes
RUN conda env create -f environment.yml && \
    conda clean -afy

# Make RUN commands use the new environment
SHELL ["conda", "run", "-n", "quants-lab", "/bin/bash", "-c"]

# Copy the core framework and CLI (these change more frequently)
# This layer will rebuild when code changes, but dependencies remain cached
COPY core/ core/
COPY cli.py .

# Create outputs directory under app/
RUN mkdir -p app/outputs/notebooks

# Optional: Pre-compile Python bytecode for faster startup
RUN python -m compileall core/ || true

# Default command now uses the task runner
CMD ["conda", "run", "--no-capture-output", "-n", "quants-lab", "python3", "cli.py", "run", "--config", "config/notebook_tasks.yml"]
>>>>>>> 3ea4e095
<|MERGE_RESOLUTION|>--- conflicted
+++ resolved
@@ -1,66 +1,36 @@
-<<<<<<< HEAD
-# Start from a base image with Miniconda installed
-FROM continuumio/miniconda3
-
-# Install system dependencies
-RUN apt-get update && \
-    apt-get install -y sudo libusb-1.0 python3-dev gcc g++ make && \
-    rm -rf /var/lib/apt/lists/*
-
-# Set the working directory in the container
-WORKDIR /quants-lab
-
-# Copy the current directory contents and the Conda environment file into the container
-COPY core/ core/
-COPY environment.yml .
-COPY research_notebooks/ research_notebooks/
-COPY controllers/ controllers/
-COPY tasks/ tasks/
-
-# Create the environment from the environment.yml file
-# If cchardet fails, we'll install it separately
-RUN conda env create -f environment.yml
-
-# Activate the environment and install cchardet separately if it failed
-# RUN conda run -n quants_lab pip install cchardet || echo "cchardet installation failed, continuing anyway"
-
-# Make RUN commands use the new environment
-SHELL ["conda", "run", "-n", "quants-lab", "/bin/bash", "-c"]
-=======
-# Start from a base image with Miniconda installed
-FROM continuumio/miniconda3
-
-# Install system dependencies (this layer will be cached unless system deps change)
-RUN apt-get update && \
-    apt-get install -y sudo libusb-1.0 python3-dev gcc g++ make && \
-    rm -rf /var/lib/apt/lists/*
-
-# Set the working directory in the container
-WORKDIR /quants-lab
-
-# Copy ONLY the environment file first (for dependency caching)
-# This layer will only rebuild if environment.yml changes
-COPY environment.yml .
-
-# Create the conda environment (this is the expensive step we want to cache)
-# This layer will be cached unless environment.yml changes
-RUN conda env create -f environment.yml && \
-    conda clean -afy
-
-# Make RUN commands use the new environment
-SHELL ["conda", "run", "-n", "quants-lab", "/bin/bash", "-c"]
-
-# Copy the core framework and CLI (these change more frequently)
-# This layer will rebuild when code changes, but dependencies remain cached
-COPY core/ core/
-COPY cli.py .
-
-# Create outputs directory under app/
-RUN mkdir -p app/outputs/notebooks
-
-# Optional: Pre-compile Python bytecode for faster startup
-RUN python -m compileall core/ || true
-
-# Default command now uses the task runner
-CMD ["conda", "run", "--no-capture-output", "-n", "quants-lab", "python3", "cli.py", "run", "--config", "config/notebook_tasks.yml"]
->>>>>>> 3ea4e095
+# Start from a base image with Miniconda installed
+FROM continuumio/miniconda3
+
+# Install system dependencies (this layer will be cached unless system deps change)
+RUN apt-get update && \
+    apt-get install -y sudo libusb-1.0 python3-dev gcc g++ make && \
+    rm -rf /var/lib/apt/lists/*
+
+# Set the working directory in the container
+WORKDIR /quants-lab
+
+# Copy ONLY the environment file first (for dependency caching)
+# This layer will only rebuild if environment.yml changes
+COPY environment.yml .
+
+# Create the conda environment (this is the expensive step we want to cache)
+# This layer will be cached unless environment.yml changes
+RUN conda env create -f environment.yml && \
+    conda clean -afy
+
+# Make RUN commands use the new environment
+SHELL ["conda", "run", "-n", "quants-lab", "/bin/bash", "-c"]
+
+# Copy the core framework and CLI (these change more frequently)
+# This layer will rebuild when code changes, but dependencies remain cached
+COPY core/ core/
+COPY cli.py .
+
+# Create outputs directory under app/
+RUN mkdir -p app/outputs/notebooks
+
+# Optional: Pre-compile Python bytecode for faster startup
+RUN python -m compileall core/ || true
+
+# Default command now uses the task runner
+CMD ["conda", "run", "--no-capture-output", "-n", "quants-lab", "python3", "cli.py", "run", "--config", "config/notebook_tasks.yml"]