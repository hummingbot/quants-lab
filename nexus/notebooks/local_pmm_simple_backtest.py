import asyncio
import datetime
import os
import sys
from decimal import Decimal

root_path = os.path.abspath(os.path.join(os.path.dirname(__file__), "../.."))  # noqa: E402
sys.path.append(root_path)  # noqa: E402

from hummingbot.strategy_v2.executors.position_executor.data_types import TrailingStop  # noqa: E402
from hummingbot.strategy_v2.utils.distributions import Distributions  # noqa: E402

from controllers.market_making.pmm_simple import PMMSimpleConfig  # noqa: E402
from core.backtesting import BacktestingEngine  # noqa: E402
from core.data_sources.clob import CLOBDataSource  # noqa: E402

# Load local dataset
local_data_path = os.path.join(root_path, "nexus", "history", "binance-futures")

backtesting = BacktestingEngine(load_cached_data=False)

config = PMMSimpleConfig(
    connector_name="binance_perpetual",
    trading_pair="BTCUSDT",
    sell_spreads=Distributions.arithmetic(3, 0.002, 0.001),
    buy_spreads=Distributions.arithmetic(3, 0.002, 0.001),
    total_amount_quote=Decimal("1000"),
    take_profit=Decimal("0.003"),
    stop_loss=Decimal("0.003"),
    trailing_stop=TrailingStop(activation_price=Decimal("0.001"), trailing_delta=Decimal("0.0005")),
    time_limit=60 * 60,
    cooldown_time=60 * 60,
    executor_refresh_time=60,
)

start = int(datetime.datetime(2024, 1, 1).timestamp())
end = int(datetime.datetime(2024, 1, 2).timestamp())


async def main():
    clob = CLOBDataSource(local_data_path=local_data_path)
<<<<<<< HEAD
    try:
        # Preload candles from local file
        candles_df = clob._load_local_dataset("binance_perpetual", "BTCUSDT", "1m")
        if candles_df is None:
            raise FileNotFoundError(
                f"Candles file BTCUSDT_1m.parquet not found in {local_data_path}."
            )
        backtesting._bt_engine.backtesting_data_provider.candles_feeds[
            "binance_perpetual_BTCUSDT_1m"
        ] = candles_df
        backtesting._bt_engine.backtesting_data_provider.start_time = candles_df["timestamp"].min()
        backtesting._bt_engine.backtesting_data_provider.end_time = candles_df["timestamp"].max()

        result = await backtesting.run_backtesting(config, start, end, "1m")
        print(result.get_results_summary())
    finally:
        await clob.trades_feeds["binance_perpetual"]._session.close()
=======
    # Preload candles from local file
    clob._load_local_dataset("binance_perpetual", "BTCUSDT", "1m")
    backtesting._bt_engine.backtesting_data_provider.candles_feeds["binance_perpetual_BTCUSDT_1m"] = clob.candles_cache[
        ("binance_perpetual", "BTCUSDT", "1m")
    ].candles_df
    bt_data = backtesting._bt_engine.backtesting_data_provider.candles_feeds["binance_perpetual_BTCUSDT_1m"]
    backtesting._bt_engine.backtesting_data_provider.start_time = bt_data["timestamp"].min()
    backtesting._bt_engine.backtesting_data_provider.end_time = bt_data["timestamp"].max()

    result = await backtesting.run_backtesting(config, start, end, "1m")
    print(result.get_results_summary())
>>>>>>> 2070f307


if __name__ == "__main__":
    asyncio.run(main())<|MERGE_RESOLUTION|>--- conflicted
+++ resolved
@@ -39,37 +39,7 @@
 
 async def main():
     clob = CLOBDataSource(local_data_path=local_data_path)
-<<<<<<< HEAD
-    try:
-        # Preload candles from local file
-        candles_df = clob._load_local_dataset("binance_perpetual", "BTCUSDT", "1m")
-        if candles_df is None:
-            raise FileNotFoundError(
-                f"Candles file BTCUSDT_1m.parquet not found in {local_data_path}."
-            )
-        backtesting._bt_engine.backtesting_data_provider.candles_feeds[
-            "binance_perpetual_BTCUSDT_1m"
-        ] = candles_df
-        backtesting._bt_engine.backtesting_data_provider.start_time = candles_df["timestamp"].min()
-        backtesting._bt_engine.backtesting_data_provider.end_time = candles_df["timestamp"].max()
 
-        result = await backtesting.run_backtesting(config, start, end, "1m")
-        print(result.get_results_summary())
-    finally:
-        await clob.trades_feeds["binance_perpetual"]._session.close()
-=======
-    # Preload candles from local file
-    clob._load_local_dataset("binance_perpetual", "BTCUSDT", "1m")
-    backtesting._bt_engine.backtesting_data_provider.candles_feeds["binance_perpetual_BTCUSDT_1m"] = clob.candles_cache[
-        ("binance_perpetual", "BTCUSDT", "1m")
-    ].candles_df
-    bt_data = backtesting._bt_engine.backtesting_data_provider.candles_feeds["binance_perpetual_BTCUSDT_1m"]
-    backtesting._bt_engine.backtesting_data_provider.start_time = bt_data["timestamp"].min()
-    backtesting._bt_engine.backtesting_data_provider.end_time = bt_data["timestamp"].max()
-
-    result = await backtesting.run_backtesting(config, start, end, "1m")
-    print(result.get_results_summary())
->>>>>>> 2070f307
 
 
 if __name__ == "__main__":
